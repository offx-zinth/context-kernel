# Copyright 2024 Google LLC
#
# Licensed under the Apache License, Version 2.0 (the "License");
# you may not use this file except in compliance with the License.
# You may obtain a copy of the License at
#
#     https://www.apache.org/licenses/LICENSE-2.0
#
# Unless required by applicable law or agreed to in writing, software
# distributed under the License is distributed on an "AS IS" BASIS,
# WITHOUT WARRANTIES OR CONDITIONS OF ANY KIND, either express or implied.
# See the License for the specific language governing permissions and
# limitations under the License.

import logging
<<<<<<< HEAD
from typing import Dict, Any, List, Optional as TypingOptional
from pydantic import BaseModel, Field
from pydantic_settings import BaseSettings # For Config model
import spacy
import datetime
from spacy.matcher import Matcher

from ..utils.state_manager import InMemoryStateManager, RedisStateManager, AbstractStateManager
from .exceptions import (
    ConfigurationError, IntentDetectionError, ExternalServiceError,
    CoreLogicError, MemoryAccessError, SummarizationError, EmbeddingError, PipelineError
)

try:
    from transformers import pipeline, Pipeline
except ImportError:
    pipeline = None
    Pipeline = None # type: ignore


# Configuration Model
class ContextAgentConfig(BaseSettings):
    spacy_model_name: str = "en_core_web_sm"
    low_confidence_threshold: float = 0.6
    default_intent_confidence: float = 0.5
    high_confidence_threshold: float = 0.8
    intent_candidate_labels: List[str] = Field(default_factory=lambda: ["search information", "save information", "summarize text", "general question"])
    intent_classifier_model: str = "facebook/bart-large-mnli"
    use_spacy_matcher_first: bool = True
    state_manager_type: str = "in_memory"
    redis_host: str = "localhost"
    redis_port: int = 6379

    model_config = SettingsConfigDict(env_prefix='CONTEXT_AGENT_')

# Pydantic Models
=======
from typing import Dict, Any, Optional as TypingOptional # Renamed to avoid conflict with Pydantic's Optional
from pydantic import BaseModel, Field

# Pydantic Models for Data Structuring
>>>>>>> 3d3fade5
class IntentExtractionResult(BaseModel):
    intent: str
    entities: Dict[str, Any] = Field(default_factory=dict)
    confidence: TypingOptional[float] = None
<<<<<<< HEAD
    original_input: TypingOptional[str] = None
    spacy_doc: Any = None
    matched_patterns: List[Dict[str, Any]] = Field(default_factory=list)
    class Config: arbitrary_types_allowed = True
=======
    original_input: TypingOptional[str] = None # For error cases or context
>>>>>>> 3d3fade5

class RoutingDecision(BaseModel):
    target_module: str
    task_parameters: Dict[str, Any] = Field(default_factory=dict)
    original_intent: TypingOptional[IntentExtractionResult] = None

class TaskResult(BaseModel):
    status: str
    data: TypingOptional[Any] = None
    message: TypingOptional[str] = None
    error_details: TypingOptional[Dict[str, Any]] = None

<<<<<<< HEAD

class ContextAgent:
    def __init__(self, llm_service: Any, memory_system: Any, agent_config: ContextAgentConfig, state_manager: TypingOptional[AbstractStateManager] = None):
        self.logger = logging.getLogger(__name__)
        self.agent_config = agent_config
        self.llm_service = llm_service
        self.memory_system = memory_system
        self.intent_classifier: Optional[Pipeline] = None
        self.nlp: Optional[spacy.Language] = None
        self.matcher: Optional[Matcher] = None
        self.state_manager: Optional[AbstractStateManager] = state_manager

        if not self.agent_config.spacy_model_name:
            self.logger.warning("No spaCy model name configured; spaCy features disabled.")
        else:
            try:
                self.nlp = spacy.load(self.agent_config.spacy_model_name)
                self.matcher = Matcher(self.nlp.vocab)
                self._initialize_matchers()
                self.logger.info(f"spaCy model '{self.agent_config.spacy_model_name}' initialized.")
            except OSError as e:
                self.logger.error(f"spaCy model '{self.agent_config.spacy_model_name}' not found or invalid: {e}", exc_info=True)
                if self.agent_config.use_spacy_matcher_first:
                    raise ConfigurationError(f"Required spaCy model '{self.agent_config.spacy_model_name}' failed to load.") from e
            except Exception as e:
                self.logger.error(f"Unexpected error loading spaCy model '{self.agent_config.spacy_model_name}': {e}", exc_info=True)

        if pipeline is None:
            self.logger.warning("Transformers 'pipeline' unavailable. Intent classifier (zero-shot) disabled.")
            if self.agent_config.intent_classifier_model:
                 raise ConfigurationError("Transformers 'pipeline' is unavailable, but intent_classifier_model is configured.")
        elif not self.agent_config.intent_classifier_model:
            self.logger.info("No intent_classifier_model configured; zero-shot intent classification skipped.")
        else:
            try:
                self.intent_classifier = pipeline("zero-shot-classification", model=self.agent_config.intent_classifier_model)
                self.logger.info(f"Intent classifier '{self.agent_config.intent_classifier_model}' loaded.")
            except Exception as e:
                self.logger.error(f"Failed to load intent classifier '{self.agent_config.intent_classifier_model}': {e}", exc_info=True)

        if self.state_manager is None:
            self.logger.info(f"Initializing StateManager (type: {self.agent_config.state_manager_type})")
            if self.agent_config.state_manager_type == "redis":
                try:
                    self.state_manager = RedisStateManager(host=self.agent_config.redis_host, port=self.agent_config.redis_port)
                except ImportError as ie:
                    self.logger.error(f"aioredis import failed for RedisStateManager: {ie}. Falling back to InMemoryStateManager.", exc_info=True)
                    self.state_manager = InMemoryStateManager()
                except Exception as e:
                    self.logger.error(f"RedisStateManager init failed (host: {self.agent_config.redis_host}): {e}. Falling back to InMemoryStateManager.", exc_info=True)
                    self.state_manager = InMemoryStateManager()
            elif self.agent_config.state_manager_type == "in_memory":
                self.state_manager = InMemoryStateManager()
            else:
                self.logger.warning(f"Unknown state_manager_type '{self.agent_config.state_manager_type}'. Defaulting to 'in_memory'.")
                self.state_manager = InMemoryStateManager()
=======
class ContextAgent:
    def __init__(self, llm_service, memory_system, config, state_manager=None):
        """
        Initializes the ContextAgent.

        Args:
            llm_service: Stub for the LLM service.
            memory_system: Stub for the memory system.
            config: Stub for the configuration.
            state_manager: Optional. Instance for managing conversation state.
        """
        self.llm_service = llm_service
        self.memory_system = memory_system
        self.config = config
        self.state_manager = state_manager
        self.logger = logging.getLogger(__name__)
        if self.state_manager:
            self.logger.info("ContextAgent initialized with StateManager.")
>>>>>>> 3d3fade5
        else:
             self.logger.info(f"Using pre-injected StateManager: {type(self.state_manager).__name__}.")
        self.logger.info(f"ContextAgent fully initialized. spaCy: {self.nlp is not None}. Intent Classifier: {self.intent_classifier is not None}. StateManager: {self.state_manager is not None}.")

<<<<<<< HEAD
    def _initialize_matchers(self):
        if not self.matcher: return
        patterns = {
            "search_info": [[{"LOWER": "search"}, {"IS_ASCII": True, "OP": "+"}], [{"LOWER": "find"}, {"IS_ASCII": True, "OP": "+"}], [{"LOWER": "look"}, {"LOWER": "up"}, {"IS_ASCII": True, "OP": "+"}]],
            "save_info": [[{"LOWER": "save"}, {"IS_ASCII": True, "OP": "+"}], [{"LOWER": "remember"}, {"IS_ASCII": True, "OP": "+"}], [{"LOWER": "store"}, {"IS_ASCII": True, "OP": "+"}]],
            "summarization_intent": [[{"LOWER": "summarize"}, {"IS_ASCII": True, "OP": "+"}], [{"LOWER": "tl;dr"}, {"IS_ASCII": True, "OP": "+"}], [{"LOWER": "give"}, {"LOWER": "me"}, {"LOWER": "a"}, {"LOWER": "summary"}, {"LOWER": "of"}, {"IS_ASCII": True, "OP": "+"}]]
        }
        for intent, p_list in patterns.items(): self.matcher.add(intent, p_list)

=======
>>>>>>> 3d3fade5
    def process_input(self, raw_input: any) -> str:
        try:
            return str(raw_input).lower().strip()
        except Exception as e:
            self.logger.error(f"Input processing error for '{raw_input}': {e}", exc_info=True); return ""

    async def detect_intent(self, processed_input: str) -> IntentExtractionResult:
<<<<<<< HEAD
        intent, entities, confidence, spacy_doc, patterns = "unknown_intent", {}, self.agent_config.default_intent_confidence, None, []
        used_spacy = False
        if not self.nlp:
            self.logger.error("spaCy NLP model not initialized. Intent detection severely limited.")
            raise ConfigurationError("spaCy model essential for detect_intent is not available.")
        try:
            spacy_doc = self.nlp(processed_input)
            if self.agent_config.use_spacy_matcher_first and self.matcher:
                matches = self.matcher(spacy_doc)
                if matches:
                    match_id, start, end = matches[0]
                    intent, confidence, used_spacy = self.nlp.vocab.strings[match_id], self.agent_config.high_confidence_threshold, True
                    for m_id, s, e in matches: patterns.append({"pattern_name": self.nlp.vocab.strings[m_id], "matched_text": spacy_doc[s:e].text})
                    # Basic entity from match
                    entity_text = spacy_doc[keyword_end_token_index(spacy_doc, matches[0]):end].text.strip()
                    if entity_text:
                        if intent == "search_info": entities["query"] = entity_text
                        elif intent == "save_info": entities["data"] = entity_text
                        elif intent == "summarization_intent": entities["text_to_summarize"] = entity_text

            if not used_spacy or confidence < self.agent_config.high_confidence_threshold:
                if self.intent_classifier:
                    try:
                        res = self.intent_classifier(processed_input, self.agent_config.intent_candidate_labels, multi_label=False)
                        if res and res['labels']: intent, confidence = res['labels'][0], res['scores'][0]
                        else: self.logger.warning("Zero-shot classifier returned no labels."); intent, confidence = "general_question", self.agent_config.default_intent_confidence
                    except Exception as e_clf:
                        self.logger.error(f"Zero-shot classification error: {e_clf}", exc_info=True)
                        if not used_spacy: intent, confidence = "general_question", self.agent_config.default_intent_confidence
                        raise ExternalServiceError(f"Zero-shot classifier failed: {e_clf}") from e_clf
                elif not used_spacy: intent, confidence = "general_question", self.agent_config.default_intent_confidence

            # spaCy NER
            for ent in spacy_doc.ents:
                label = ent.label_.lower()
                entities.setdefault(label, []).append(ent.text)
            for k, v_list in entities.items(): # Consolidate list values
                if isinstance(v_list, list): entities[k] = ", ".join(v_list)
            return IntentExtractionResult(intent=intent, entities=entities, confidence=confidence, original_input=processed_input, spacy_doc=spacy_doc, matched_patterns=patterns)
        except AttributeError as ae:
            self.logger.error(f"AttributeError in detect_intent (spaCy/Matcher issue?): {ae}", exc_info=True)
            raise IntentDetectionError(f"Component (spaCy/Matcher) error: {ae}") from ae
        except Exception as e:
            self.logger.error(f"Unexpected error in detect_intent for '{processed_input}': {e}", exc_info=True)
            raise IntentDetectionError(f"Unexpected error in intent detection: {e}") from e

    def decide_route(self, intent_result: IntentExtractionResult) -> RoutingDecision:
        target, params = "ErrorHandler", {"original_intent_info": intent_result.model_dump(exclude_none=True, exclude={'spacy_doc'})}
        try:
            intent, entities, conf = intent_result.intent, intent_result.entities or {}, intent_result.confidence
            if intent == "intent_detection_error": params["error_message"], params["details"] = "Intent detection failed.", entities.get("error_message", "N/A")
            elif conf is None or conf < self.agent_config.low_confidence_threshold:
                params.update({"error_message": "Intent unclear (low confidence).", "confidence_score": conf, "detected_intent": intent})
            elif intent == "search_info": target, params = "LLMRetriever", entities
            elif intent == "save_info": target, params = "LLMListener", entities
            elif intent == "summarize_text": target, params = "LLMListener", {"raw_data": entities.get("text_to_summarize", intent_result.original_input), "context_instructions": {"summarize": True}}
            elif intent == "general_question": target, params = "LLMRetriever", {"query": intent_result.original_input}
            else: params["error_message"] = f"Unknown or unhandled intent: {intent}"
            self.logger.info(f"Route: Target='{target}', Params='{params}'.")
            return RoutingDecision(target_module=target, task_parameters=params, original_intent=intent_result)
=======
        """
        Detects the intent and extracts entities from the processed input.
        This is a placeholder implementation.

        Args:
            processed_input: The cleaned and processed input string.

        Returns:
            An IntentExtractionResult object.
        """
        self.logger.debug(f"Attempting to detect intent for: '{processed_input}'")
        try:
            intent_val = "unknown_intent"
            entities_val = {}
            confidence_val = 0.5 # Placeholder confidence

            # Placeholder logic for intent detection
            if "search" in processed_input:
                intent_val = "search_info"
                entities_val = {"query": processed_input.replace("search", "", 1).strip()}
                confidence_val = 0.8 # Higher confidence for keyword match
            elif "save" in processed_input:
                intent_val = "save_info"
                entities_val = {"data": processed_input.replace("save", "", 1).strip()}
                confidence_val = 0.85
            elif "summarize" in processed_input:
                intent_val = "summarization_intent"
                # Basic extraction: find "summarize " and take the rest.
                # More robust extraction would be needed for varied phrasing.
                summary_query_parts = processed_input.split("summarize ", 1)
                text_to_summarize = summary_query_parts[1] if len(summary_query_parts) > 1 else processed_input
                entities_val = {"text_to_summarize": text_to_summarize.strip()}
                confidence_val = 0.9 # High confidence for keyword match

            self.logger.debug(f"Successfully detected intent='{intent_val}', entities={entities_val}, confidence={confidence_val}")
            return IntentExtractionResult(
                intent=intent_val,
                entities=entities_val,
                confidence=confidence_val,
                original_input=processed_input
            )
        except Exception as e:
            self.logger.error(f"Error during intent detection for input='{processed_input}': {e}", exc_info=True)
            return IntentExtractionResult(
                intent="intent_detection_error",
                entities={"error_message": str(e)},
                original_input=processed_input,
                confidence=0.0
            )

    def decide_route(self, intent_result: IntentExtractionResult) -> RoutingDecision:
        """
        Decides the target module and task parameters based on intent_result.
        This is a placeholder implementation with rule-based routing.

        Args:
            intent_result: The IntentExtractionResult object.

        Returns:
            A RoutingDecision object.
        """
        self.logger.debug(f"Attempting to decide route for intent_result: {intent_result.dict()}")
        try:
            target_module_val = ""
            task_parameters_val = {}
            current_intent = intent_result.intent
            current_entities = intent_result.entities

            if current_intent == "search_info":
                target_module_val = "LLMRetriever"
                task_parameters_val = current_entities
            elif current_intent == "save_info":
                target_module_val = "LLMListener"
                task_parameters_val = current_entities # e.g., {"data": "text to save"}
            elif current_intent == "summarization_intent":
                target_module_val = "LLMListener" # Or a dedicated SummarizationService if we had one
                # LLMListener's process_data expects `raw_data` and `context_instructions`.
                # We need to map `entities_val` ({"text_to_summarize": ...}) to this.
                # The `llm_service.process` method (which MockContextAgentLLMService implements)
                # will receive these task_parameters_val.
                # It will then need to call LLMListener.process_data appropriately.
                task_parameters_val = {
                    "raw_data": current_entities.get("text_to_summarize"),
                    "context_instructions": {"process_for_summarization": True, "summarize": True} # Signal to LLMListener
                }
            elif current_intent == "unknown_intent":
                target_module_val = "ErrorHandler"
                task_parameters_val = {"error_message": "Unknown intent detected.", "original_intent_info": intent_result.dict()}
                self.logger.warn(f"Routing to {target_module_val} due to '{current_intent}'. Params: {task_parameters_val}")
            elif current_intent == "intent_detection_error":
                target_module_val = "ErrorHandler"
                task_parameters_val = {"error_message": "Intent detection failed.", "original_intent_info": intent_result.dict()}
                self.logger.error(f"Routing to {target_module_val} due to intent detection error. Params: {task_parameters_val}")
            else: # Default fallback for any other unrecognized intent string
                target_module_val = "ErrorHandler"
                task_parameters_val = {"error_message": f"Unrecognized intent string: {current_intent}", "original_intent_info": intent_result.dict()}
                self.logger.warn(f"Routing to {target_module_val} due to unrecognized intent string '{current_intent}'. Params: {task_parameters_val}")

            self.logger.debug(f"Successfully decided route: target_module='{target_module_val}', task_parameters={task_parameters_val}")
            return RoutingDecision(
                target_module=target_module_val,
                task_parameters=task_parameters_val,
                original_intent=intent_result
            )
>>>>>>> 3d3fade5
        except Exception as e:
            self.logger.error(f"Critical error in decide_route for intent '{intent_result.intent}': {e}", exc_info=True)
            return RoutingDecision(target_module="ErrorHandler", task_parameters={"error_message": "Critical routing error.", "details": str(e), "original_intent_info": intent_result.model_dump(exclude_none=True, exclude={'spacy_doc'})}, original_intent=intent_result)

    async def dispatch_task(self, route: RoutingDecision) -> TaskResult:
<<<<<<< HEAD
        target, params = route.target_module, route.task_parameters
        self.logger.info(f"Dispatching to module='{target}'. Params: {params}")
        try:
            if target == "LLMRetriever":
                if not (self.llm_service and hasattr(self.llm_service, 'retriever') and hasattr(self.llm_service.retriever, 'retrieve')):
                    raise ConfigurationError("LLMRetriever service/method not configured.")
                query = params.get('query')
                if query is None: raise CoreLogicError("Missing 'query' for LLMRetriever.")
                res = await self.llm_service.retriever.retrieve(query=query, **{k:v for k,v in params.items() if k!='query'})
                return TaskResult(status="success", data=res, message="LLMRetriever processed.")
            elif target == "LLMListener":
                if not (self.llm_service and hasattr(self.llm_service, 'listener') and hasattr(self.llm_service.listener, 'process_data')):
                    raise ConfigurationError("LLMListener service/method not configured.")
                res = await self.llm_service.listener.process_data(raw_data=params.get('raw_data'), context_instructions=params.get('context_instructions'))
                return TaskResult(status="success", data=res, message="LLMListener processed.")
            elif target == "ErrorHandler":
                return TaskResult(status="error", message=params.get("error_message", "Error handled."), error_details=params)
            else:
                self.logger.warning(f"Unknown module for dispatch: '{target}'.")
                raise CoreLogicError(f"Unknown module for dispatch: {target}")
        except (ConfigurationError, CoreLogicError) as e: self.logger.error(f"Dispatch error: {e}", exc_info=True); raise
        except (EmbeddingError, MemoryAccessError, SummarizationError, PipelineError, ExternalServiceError) as e_service:
            self.logger.error(f"Service error in '{target}': {e_service}", exc_info=True)
            raise ExternalServiceError(f"Error in {target}: {e_service}") from e_service
        except Exception as e:
            self.logger.error(f"Unexpected dispatch error to '{target}': {e}", exc_info=True)
            raise CoreLogicError(f"Unexpected dispatch error to {target}: {e}") from e
=======
        """
        Dispatches the task based on the routing decision.
        This is a stubbed implementation.

        Args:
            route: The RoutingDecision object.

        Returns:
            A TaskResult object.
        """
        target_module = route.target_module
        task_params = route.task_parameters
        self.logger.debug(f"Attempting to dispatch task to module='{target_module}' with parameters={task_params}")

        try:
            if target_module == "LLMRetriever":
                if self.llm_service and hasattr(self.llm_service, 'retrieve'):
                    self.logger.debug(f"Calling self.llm_service.retrieve with {task_params}")
                    # Actual call to service; response_data would be its result
                    response_data = await self.llm_service.retrieve(task_params)
                    # Mocking service call for now
                    # mock_data = f"Retrieved data for query: '{task_params.get('query', 'N/A')}'"
                    return TaskResult(status="success", data=response_data, message="LLMRetriever processed successfully.")
                else:
                    self.logger.warn(f"LLMRetriever (self.llm_service or retrieve method) not available. Task params: {task_params}")
                    return TaskResult(status="error", message="LLMRetriever service not available.", error_details=task_params)

            elif target_module == "LLMListener":
                if self.llm_service and hasattr(self.llm_service, 'process'):
                    self.logger.debug(f"Calling self.llm_service.process with {task_params}")
                    response_data = await self.llm_service.process(task_params)
                    # mock_data = f"Processed data: '{task_params.get('data', 'N/A')}'"
                    return TaskResult(status="success", data=response_data, message="LLMListener processed successfully.")
                else:
                    self.logger.warn(f"LLMListener (self.llm_service or process method) not available. Task params: {task_params}")
                    return TaskResult(status="error", message="LLMListener service not available.", error_details=task_params)

            elif target_module == "ErrorHandler":
                self.logger.info(f"Handling error with ErrorHandler. Parameters: {task_params}")
                # task_params here usually contains error_message and original_intent_info or details
                return TaskResult(status="error", message=task_params.get("error_message", "Error handled by ErrorHandler."),
                                  error_details=task_params) # task_params itself becomes the error_details

            else: # Unknown module
                self.logger.warn(f"Unknown module for dispatch: {target_module}. Parameters: {task_params}")
                return TaskResult(status="error", message=f"Unknown module: {target_module}", error_details=task_params)

        except Exception as e:
            self.logger.error(f"Exception during dispatch to '{target_module}' with params='{task_params}': {e}", exc_info=True)
            return TaskResult(
                status="error",
                message=f"Exception during dispatch to {target_module}: {str(e)}",
                error_details={"target_module": target_module, "task_parameters": task_params, "exception": str(e)}
            )


    async def handle_request(self, raw_input: any, conversation_id: str = None, current_context: dict = None) -> TaskResult:
        """
        Orchestrates the processing of a raw input to produce a response,
        potentially using conversation state and context.

        Args:
            raw_input: The initial input from the user or system.
            conversation_id: Optional. Identifier for the current conversation.
            current_context: Optional. Dictionary containing current contextual information.

        Returns:
            A TaskResult object representing the outcome of the request.
        """
        self.logger.info(f"--- Starting new request handling --- Conversation ID: {conversation_id if conversation_id else 'N/A'} ---")
        self.logger.debug(f"Received raw_input: '{raw_input}', conversation_id: '{conversation_id}', current_context: {current_context}")
>>>>>>> 3d3fade5

    async def handle_request(self, raw_input: any, conversation_id: TypingOptional[str] = None, current_context: TypingOptional[Dict[str,Any]] = None) -> TaskResult:
        self.logger.info(f"--- Handling request for Conversation ID: {conversation_id or 'N/A'} ---")
        try:
            current_context = current_context or {}
            if self.state_manager and conversation_id:
                try:
                    retrieved_state = await self.state_manager.get_state(conversation_id)
                    if retrieved_state: current_context = {**retrieved_state, **current_context}
                except MemoryAccessError as e: self.logger.error(f"State retrieval failed for {conversation_id}: {e}", exc_info=True) # Proceed without state

            processed_input = self.process_input(raw_input)
<<<<<<< HEAD
            if not processed_input and raw_input not in [None, ""]:
                 return TaskResult(status="error", message="Input processing failed.", error_details={"original_input": str(raw_input)[:200]})
=======
            if not processed_input and raw_input is not None and raw_input != "":
                self.logger.warn("Input processing resulted in an empty string for non-empty input. This might indicate an issue.")
                # Early exit for failed input processing if critical
                # return TaskResult(status="error", message="Input processing failed.", error_details={"raw_input": raw_input})
            self.logger.info(f"Step 1/5: Processed input: '{processed_input}'")

            # 2. Detect Intent
            self.logger.debug("Step 2/5: Detecting intent...")
            if current_context:
                self.logger.debug("Context available, could be used to refine intent detection.")
            intent_extraction_result = await self.detect_intent(processed_input)
            self.logger.info(f"Step 2/5: Detected intent: {intent_extraction_result.dict()}") # Log Pydantic model as dict
            if intent_extraction_result.intent == "intent_detection_error":
                 self.logger.warn(f"Intent detection failed. Details: {intent_extraction_result.entities.get('error_message')}")
                 # Routing to ErrorHandler will happen in decide_route based on this intent_extraction_result
>>>>>>> 3d3fade5

            intent_res = await self.detect_intent(processed_input)
            route_decision = self.decide_route(intent_res)
            task_result = await self.dispatch_task(route_decision)

            if self.state_manager and conversation_id:
                try:
                    state_to_save = {"last_user_input": processed_input, "last_intent": intent_res.intent, "last_entities": intent_res.entities, "last_task_module": route_decision.target_module, "last_task_status": task_result.status, "timestamp": datetime.datetime.utcnow().isoformat()}
                    await self.state_manager.save_state(conversation_id, state_to_save)
                except MemoryAccessError as e: self.logger.error(f"State saving failed for {conversation_id}: {e}", exc_info=True) # Non-critical for current result

            self.logger.info(f"Request handled. Final status: {task_result.status}")
            return task_result

        except (IntentDetectionError, ConfigurationError, ExternalServiceError, CoreLogicError, MemoryAccessError) as e:
            self.logger.error(f"{type(e).__name__} in handle_request: {e}", exc_info=True)
            return TaskResult(status="error", message=f"{type(e).__name__}: {str(e)[:100]}", error_details={"type": type(e).__name__, "details": str(e)})
        except Exception as e:
            self.logger.error(f"Unexpected critical error in handle_request for {conversation_id or 'N/A'}: {e}", exc_info=True)
            return TaskResult(status="error", message=f"Unexpected critical error: {str(e)[:100]}", error_details={"type": type(e).__name__, "details": str(e)})

# Helper
def keyword_end_token_index(doc: spacy.tokens.Doc, match: tuple) -> int:
    start_token_idx = match[1]; first_token_text = doc[start_token_idx].lower_
    if first_token_text in ["search", "find", "save", "remember", "store", "summarize", "tl;dr"]: return start_token_idx + 1
    if first_token_text == "look" and doc[start_token_idx+1].lower_ == "up": return start_token_idx + 2
    if first_token_text == "give" and doc[start_token_idx+4].lower_ == "of": return start_token_idx + 5
    return match[2]<|MERGE_RESOLUTION|>--- conflicted
+++ resolved
@@ -13,61 +13,50 @@
 # limitations under the License.
 
 import logging
-<<<<<<< HEAD
-from typing import Dict, Any, List, Optional as TypingOptional
+from typing import Dict, Any, List, Optional as TypingOptional 
 from pydantic import BaseModel, Field
 from pydantic_settings import BaseSettings # For Config model
 import spacy
-import datetime
+import datetime 
 from spacy.matcher import Matcher
 
 from ..utils.state_manager import InMemoryStateManager, RedisStateManager, AbstractStateManager
 from .exceptions import (
-    ConfigurationError, IntentDetectionError, ExternalServiceError,
+    ConfigurationError, IntentDetectionError, ExternalServiceError, 
     CoreLogicError, MemoryAccessError, SummarizationError, EmbeddingError, PipelineError
 )
 
 try:
     from transformers import pipeline, Pipeline
 except ImportError:
-    pipeline = None
-    Pipeline = None # type: ignore
+    pipeline = None 
+    Pipeline = None # type: ignore 
 
 
 # Configuration Model
 class ContextAgentConfig(BaseSettings):
     spacy_model_name: str = "en_core_web_sm"
     low_confidence_threshold: float = 0.6
-    default_intent_confidence: float = 0.5
-    high_confidence_threshold: float = 0.8
+    default_intent_confidence: float = 0.5 
+    high_confidence_threshold: float = 0.8 
     intent_candidate_labels: List[str] = Field(default_factory=lambda: ["search information", "save information", "summarize text", "general question"])
     intent_classifier_model: str = "facebook/bart-large-mnli"
     use_spacy_matcher_first: bool = True
-    state_manager_type: str = "in_memory"
+    state_manager_type: str = "in_memory" 
     redis_host: str = "localhost"
     redis_port: int = 6379
 
     model_config = SettingsConfigDict(env_prefix='CONTEXT_AGENT_')
 
 # Pydantic Models
-=======
-from typing import Dict, Any, Optional as TypingOptional # Renamed to avoid conflict with Pydantic's Optional
-from pydantic import BaseModel, Field
-
-# Pydantic Models for Data Structuring
->>>>>>> 3d3fade5
 class IntentExtractionResult(BaseModel):
     intent: str
     entities: Dict[str, Any] = Field(default_factory=dict)
     confidence: TypingOptional[float] = None
-<<<<<<< HEAD
     original_input: TypingOptional[str] = None
-    spacy_doc: Any = None
+    spacy_doc: Any = None 
     matched_patterns: List[Dict[str, Any]] = Field(default_factory=list)
     class Config: arbitrary_types_allowed = True
-=======
-    original_input: TypingOptional[str] = None # For error cases or context
->>>>>>> 3d3fade5
 
 class RoutingDecision(BaseModel):
     target_module: str
@@ -75,19 +64,18 @@
     original_intent: TypingOptional[IntentExtractionResult] = None
 
 class TaskResult(BaseModel):
-    status: str
+    status: str 
     data: TypingOptional[Any] = None
     message: TypingOptional[str] = None
     error_details: TypingOptional[Dict[str, Any]] = None
 
-<<<<<<< HEAD
 
 class ContextAgent:
     def __init__(self, llm_service: Any, memory_system: Any, agent_config: ContextAgentConfig, state_manager: TypingOptional[AbstractStateManager] = None):
         self.logger = logging.getLogger(__name__)
-        self.agent_config = agent_config
-        self.llm_service = llm_service
-        self.memory_system = memory_system
+        self.agent_config = agent_config 
+        self.llm_service = llm_service 
+        self.memory_system = memory_system 
         self.intent_classifier: Optional[Pipeline] = None
         self.nlp: Optional[spacy.Language] = None
         self.matcher: Optional[Matcher] = None
@@ -103,9 +91,9 @@
                 self.logger.info(f"spaCy model '{self.agent_config.spacy_model_name}' initialized.")
             except OSError as e:
                 self.logger.error(f"spaCy model '{self.agent_config.spacy_model_name}' not found or invalid: {e}", exc_info=True)
-                if self.agent_config.use_spacy_matcher_first:
+                if self.agent_config.use_spacy_matcher_first: 
                     raise ConfigurationError(f"Required spaCy model '{self.agent_config.spacy_model_name}' failed to load.") from e
-            except Exception as e:
+            except Exception as e: 
                 self.logger.error(f"Unexpected error loading spaCy model '{self.agent_config.spacy_model_name}': {e}", exc_info=True)
 
         if pipeline is None:
@@ -118,18 +106,18 @@
             try:
                 self.intent_classifier = pipeline("zero-shot-classification", model=self.agent_config.intent_classifier_model)
                 self.logger.info(f"Intent classifier '{self.agent_config.intent_classifier_model}' loaded.")
-            except Exception as e:
+            except Exception as e: 
                 self.logger.error(f"Failed to load intent classifier '{self.agent_config.intent_classifier_model}': {e}", exc_info=True)
-
-        if self.state_manager is None:
+        
+        if self.state_manager is None: 
             self.logger.info(f"Initializing StateManager (type: {self.agent_config.state_manager_type})")
             if self.agent_config.state_manager_type == "redis":
                 try:
                     self.state_manager = RedisStateManager(host=self.agent_config.redis_host, port=self.agent_config.redis_port)
-                except ImportError as ie:
+                except ImportError as ie: 
                     self.logger.error(f"aioredis import failed for RedisStateManager: {ie}. Falling back to InMemoryStateManager.", exc_info=True)
                     self.state_manager = InMemoryStateManager()
-                except Exception as e:
+                except Exception as e: 
                     self.logger.error(f"RedisStateManager init failed (host: {self.agent_config.redis_host}): {e}. Falling back to InMemoryStateManager.", exc_info=True)
                     self.state_manager = InMemoryStateManager()
             elif self.agent_config.state_manager_type == "in_memory":
@@ -137,31 +125,10 @@
             else:
                 self.logger.warning(f"Unknown state_manager_type '{self.agent_config.state_manager_type}'. Defaulting to 'in_memory'.")
                 self.state_manager = InMemoryStateManager()
-=======
-class ContextAgent:
-    def __init__(self, llm_service, memory_system, config, state_manager=None):
-        """
-        Initializes the ContextAgent.
-
-        Args:
-            llm_service: Stub for the LLM service.
-            memory_system: Stub for the memory system.
-            config: Stub for the configuration.
-            state_manager: Optional. Instance for managing conversation state.
-        """
-        self.llm_service = llm_service
-        self.memory_system = memory_system
-        self.config = config
-        self.state_manager = state_manager
-        self.logger = logging.getLogger(__name__)
-        if self.state_manager:
-            self.logger.info("ContextAgent initialized with StateManager.")
->>>>>>> 3d3fade5
         else:
              self.logger.info(f"Using pre-injected StateManager: {type(self.state_manager).__name__}.")
         self.logger.info(f"ContextAgent fully initialized. spaCy: {self.nlp is not None}. Intent Classifier: {self.intent_classifier is not None}. StateManager: {self.state_manager is not None}.")
 
-<<<<<<< HEAD
     def _initialize_matchers(self):
         if not self.matcher: return
         patterns = {
@@ -171,8 +138,6 @@
         }
         for intent, p_list in patterns.items(): self.matcher.add(intent, p_list)
 
-=======
->>>>>>> 3d3fade5
     def process_input(self, raw_input: any) -> str:
         try:
             return str(raw_input).lower().strip()
@@ -180,7 +145,6 @@
             self.logger.error(f"Input processing error for '{raw_input}': {e}", exc_info=True); return ""
 
     async def detect_intent(self, processed_input: str) -> IntentExtractionResult:
-<<<<<<< HEAD
         intent, entities, confidence, spacy_doc, patterns = "unknown_intent", {}, self.agent_config.default_intent_confidence, None, []
         used_spacy = False
         if not self.nlp:
@@ -200,19 +164,19 @@
                         if intent == "search_info": entities["query"] = entity_text
                         elif intent == "save_info": entities["data"] = entity_text
                         elif intent == "summarization_intent": entities["text_to_summarize"] = entity_text
-
+            
             if not used_spacy or confidence < self.agent_config.high_confidence_threshold:
                 if self.intent_classifier:
                     try:
                         res = self.intent_classifier(processed_input, self.agent_config.intent_candidate_labels, multi_label=False)
                         if res and res['labels']: intent, confidence = res['labels'][0], res['scores'][0]
                         else: self.logger.warning("Zero-shot classifier returned no labels."); intent, confidence = "general_question", self.agent_config.default_intent_confidence
-                    except Exception as e_clf:
+                    except Exception as e_clf: 
                         self.logger.error(f"Zero-shot classification error: {e_clf}", exc_info=True)
                         if not used_spacy: intent, confidence = "general_question", self.agent_config.default_intent_confidence
                         raise ExternalServiceError(f"Zero-shot classifier failed: {e_clf}") from e_clf
                 elif not used_spacy: intent, confidence = "general_question", self.agent_config.default_intent_confidence
-
+            
             # spaCy NER
             for ent in spacy_doc.ents:
                 label = ent.label_.lower()
@@ -220,10 +184,10 @@
             for k, v_list in entities.items(): # Consolidate list values
                 if isinstance(v_list, list): entities[k] = ", ".join(v_list)
             return IntentExtractionResult(intent=intent, entities=entities, confidence=confidence, original_input=processed_input, spacy_doc=spacy_doc, matched_patterns=patterns)
-        except AttributeError as ae:
+        except AttributeError as ae: 
             self.logger.error(f"AttributeError in detect_intent (spaCy/Matcher issue?): {ae}", exc_info=True)
             raise IntentDetectionError(f"Component (spaCy/Matcher) error: {ae}") from ae
-        except Exception as e:
+        except Exception as e: 
             self.logger.error(f"Unexpected error in detect_intent for '{processed_input}': {e}", exc_info=True)
             raise IntentDetectionError(f"Unexpected error in intent detection: {e}") from e
 
@@ -241,118 +205,11 @@
             else: params["error_message"] = f"Unknown or unhandled intent: {intent}"
             self.logger.info(f"Route: Target='{target}', Params='{params}'.")
             return RoutingDecision(target_module=target, task_parameters=params, original_intent=intent_result)
-=======
-        """
-        Detects the intent and extracts entities from the processed input.
-        This is a placeholder implementation.
-
-        Args:
-            processed_input: The cleaned and processed input string.
-
-        Returns:
-            An IntentExtractionResult object.
-        """
-        self.logger.debug(f"Attempting to detect intent for: '{processed_input}'")
-        try:
-            intent_val = "unknown_intent"
-            entities_val = {}
-            confidence_val = 0.5 # Placeholder confidence
-
-            # Placeholder logic for intent detection
-            if "search" in processed_input:
-                intent_val = "search_info"
-                entities_val = {"query": processed_input.replace("search", "", 1).strip()}
-                confidence_val = 0.8 # Higher confidence for keyword match
-            elif "save" in processed_input:
-                intent_val = "save_info"
-                entities_val = {"data": processed_input.replace("save", "", 1).strip()}
-                confidence_val = 0.85
-            elif "summarize" in processed_input:
-                intent_val = "summarization_intent"
-                # Basic extraction: find "summarize " and take the rest.
-                # More robust extraction would be needed for varied phrasing.
-                summary_query_parts = processed_input.split("summarize ", 1)
-                text_to_summarize = summary_query_parts[1] if len(summary_query_parts) > 1 else processed_input
-                entities_val = {"text_to_summarize": text_to_summarize.strip()}
-                confidence_val = 0.9 # High confidence for keyword match
-
-            self.logger.debug(f"Successfully detected intent='{intent_val}', entities={entities_val}, confidence={confidence_val}")
-            return IntentExtractionResult(
-                intent=intent_val,
-                entities=entities_val,
-                confidence=confidence_val,
-                original_input=processed_input
-            )
-        except Exception as e:
-            self.logger.error(f"Error during intent detection for input='{processed_input}': {e}", exc_info=True)
-            return IntentExtractionResult(
-                intent="intent_detection_error",
-                entities={"error_message": str(e)},
-                original_input=processed_input,
-                confidence=0.0
-            )
-
-    def decide_route(self, intent_result: IntentExtractionResult) -> RoutingDecision:
-        """
-        Decides the target module and task parameters based on intent_result.
-        This is a placeholder implementation with rule-based routing.
-
-        Args:
-            intent_result: The IntentExtractionResult object.
-
-        Returns:
-            A RoutingDecision object.
-        """
-        self.logger.debug(f"Attempting to decide route for intent_result: {intent_result.dict()}")
-        try:
-            target_module_val = ""
-            task_parameters_val = {}
-            current_intent = intent_result.intent
-            current_entities = intent_result.entities
-
-            if current_intent == "search_info":
-                target_module_val = "LLMRetriever"
-                task_parameters_val = current_entities
-            elif current_intent == "save_info":
-                target_module_val = "LLMListener"
-                task_parameters_val = current_entities # e.g., {"data": "text to save"}
-            elif current_intent == "summarization_intent":
-                target_module_val = "LLMListener" # Or a dedicated SummarizationService if we had one
-                # LLMListener's process_data expects `raw_data` and `context_instructions`.
-                # We need to map `entities_val` ({"text_to_summarize": ...}) to this.
-                # The `llm_service.process` method (which MockContextAgentLLMService implements)
-                # will receive these task_parameters_val.
-                # It will then need to call LLMListener.process_data appropriately.
-                task_parameters_val = {
-                    "raw_data": current_entities.get("text_to_summarize"),
-                    "context_instructions": {"process_for_summarization": True, "summarize": True} # Signal to LLMListener
-                }
-            elif current_intent == "unknown_intent":
-                target_module_val = "ErrorHandler"
-                task_parameters_val = {"error_message": "Unknown intent detected.", "original_intent_info": intent_result.dict()}
-                self.logger.warn(f"Routing to {target_module_val} due to '{current_intent}'. Params: {task_parameters_val}")
-            elif current_intent == "intent_detection_error":
-                target_module_val = "ErrorHandler"
-                task_parameters_val = {"error_message": "Intent detection failed.", "original_intent_info": intent_result.dict()}
-                self.logger.error(f"Routing to {target_module_val} due to intent detection error. Params: {task_parameters_val}")
-            else: # Default fallback for any other unrecognized intent string
-                target_module_val = "ErrorHandler"
-                task_parameters_val = {"error_message": f"Unrecognized intent string: {current_intent}", "original_intent_info": intent_result.dict()}
-                self.logger.warn(f"Routing to {target_module_val} due to unrecognized intent string '{current_intent}'. Params: {task_parameters_val}")
-
-            self.logger.debug(f"Successfully decided route: target_module='{target_module_val}', task_parameters={task_parameters_val}")
-            return RoutingDecision(
-                target_module=target_module_val,
-                task_parameters=task_parameters_val,
-                original_intent=intent_result
-            )
->>>>>>> 3d3fade5
-        except Exception as e:
+        except Exception as e: 
             self.logger.error(f"Critical error in decide_route for intent '{intent_result.intent}': {e}", exc_info=True)
             return RoutingDecision(target_module="ErrorHandler", task_parameters={"error_message": "Critical routing error.", "details": str(e), "original_intent_info": intent_result.model_dump(exclude_none=True, exclude={'spacy_doc'})}, original_intent=intent_result)
 
     async def dispatch_task(self, route: RoutingDecision) -> TaskResult:
-<<<<<<< HEAD
         target, params = route.target_module, route.task_parameters
         self.logger.info(f"Dispatching to module='{target}'. Params: {params}")
         try:
@@ -370,89 +227,16 @@
                 return TaskResult(status="success", data=res, message="LLMListener processed.")
             elif target == "ErrorHandler":
                 return TaskResult(status="error", message=params.get("error_message", "Error handled."), error_details=params)
-            else:
+            else: 
                 self.logger.warning(f"Unknown module for dispatch: '{target}'.")
                 raise CoreLogicError(f"Unknown module for dispatch: {target}")
         except (ConfigurationError, CoreLogicError) as e: self.logger.error(f"Dispatch error: {e}", exc_info=True); raise
         except (EmbeddingError, MemoryAccessError, SummarizationError, PipelineError, ExternalServiceError) as e_service:
             self.logger.error(f"Service error in '{target}': {e_service}", exc_info=True)
             raise ExternalServiceError(f"Error in {target}: {e_service}") from e_service
-        except Exception as e:
+        except Exception as e: 
             self.logger.error(f"Unexpected dispatch error to '{target}': {e}", exc_info=True)
             raise CoreLogicError(f"Unexpected dispatch error to {target}: {e}") from e
-=======
-        """
-        Dispatches the task based on the routing decision.
-        This is a stubbed implementation.
-
-        Args:
-            route: The RoutingDecision object.
-
-        Returns:
-            A TaskResult object.
-        """
-        target_module = route.target_module
-        task_params = route.task_parameters
-        self.logger.debug(f"Attempting to dispatch task to module='{target_module}' with parameters={task_params}")
-
-        try:
-            if target_module == "LLMRetriever":
-                if self.llm_service and hasattr(self.llm_service, 'retrieve'):
-                    self.logger.debug(f"Calling self.llm_service.retrieve with {task_params}")
-                    # Actual call to service; response_data would be its result
-                    response_data = await self.llm_service.retrieve(task_params)
-                    # Mocking service call for now
-                    # mock_data = f"Retrieved data for query: '{task_params.get('query', 'N/A')}'"
-                    return TaskResult(status="success", data=response_data, message="LLMRetriever processed successfully.")
-                else:
-                    self.logger.warn(f"LLMRetriever (self.llm_service or retrieve method) not available. Task params: {task_params}")
-                    return TaskResult(status="error", message="LLMRetriever service not available.", error_details=task_params)
-
-            elif target_module == "LLMListener":
-                if self.llm_service and hasattr(self.llm_service, 'process'):
-                    self.logger.debug(f"Calling self.llm_service.process with {task_params}")
-                    response_data = await self.llm_service.process(task_params)
-                    # mock_data = f"Processed data: '{task_params.get('data', 'N/A')}'"
-                    return TaskResult(status="success", data=response_data, message="LLMListener processed successfully.")
-                else:
-                    self.logger.warn(f"LLMListener (self.llm_service or process method) not available. Task params: {task_params}")
-                    return TaskResult(status="error", message="LLMListener service not available.", error_details=task_params)
-
-            elif target_module == "ErrorHandler":
-                self.logger.info(f"Handling error with ErrorHandler. Parameters: {task_params}")
-                # task_params here usually contains error_message and original_intent_info or details
-                return TaskResult(status="error", message=task_params.get("error_message", "Error handled by ErrorHandler."),
-                                  error_details=task_params) # task_params itself becomes the error_details
-
-            else: # Unknown module
-                self.logger.warn(f"Unknown module for dispatch: {target_module}. Parameters: {task_params}")
-                return TaskResult(status="error", message=f"Unknown module: {target_module}", error_details=task_params)
-
-        except Exception as e:
-            self.logger.error(f"Exception during dispatch to '{target_module}' with params='{task_params}': {e}", exc_info=True)
-            return TaskResult(
-                status="error",
-                message=f"Exception during dispatch to {target_module}: {str(e)}",
-                error_details={"target_module": target_module, "task_parameters": task_params, "exception": str(e)}
-            )
-
-
-    async def handle_request(self, raw_input: any, conversation_id: str = None, current_context: dict = None) -> TaskResult:
-        """
-        Orchestrates the processing of a raw input to produce a response,
-        potentially using conversation state and context.
-
-        Args:
-            raw_input: The initial input from the user or system.
-            conversation_id: Optional. Identifier for the current conversation.
-            current_context: Optional. Dictionary containing current contextual information.
-
-        Returns:
-            A TaskResult object representing the outcome of the request.
-        """
-        self.logger.info(f"--- Starting new request handling --- Conversation ID: {conversation_id if conversation_id else 'N/A'} ---")
-        self.logger.debug(f"Received raw_input: '{raw_input}', conversation_id: '{conversation_id}', current_context: {current_context}")
->>>>>>> 3d3fade5
 
     async def handle_request(self, raw_input: any, conversation_id: TypingOptional[str] = None, current_context: TypingOptional[Dict[str,Any]] = None) -> TaskResult:
         self.logger.info(f"--- Handling request for Conversation ID: {conversation_id or 'N/A'} ---")
@@ -463,28 +247,10 @@
                     retrieved_state = await self.state_manager.get_state(conversation_id)
                     if retrieved_state: current_context = {**retrieved_state, **current_context}
                 except MemoryAccessError as e: self.logger.error(f"State retrieval failed for {conversation_id}: {e}", exc_info=True) # Proceed without state
-
+            
             processed_input = self.process_input(raw_input)
-<<<<<<< HEAD
             if not processed_input and raw_input not in [None, ""]:
                  return TaskResult(status="error", message="Input processing failed.", error_details={"original_input": str(raw_input)[:200]})
-=======
-            if not processed_input and raw_input is not None and raw_input != "":
-                self.logger.warn("Input processing resulted in an empty string for non-empty input. This might indicate an issue.")
-                # Early exit for failed input processing if critical
-                # return TaskResult(status="error", message="Input processing failed.", error_details={"raw_input": raw_input})
-            self.logger.info(f"Step 1/5: Processed input: '{processed_input}'")
-
-            # 2. Detect Intent
-            self.logger.debug("Step 2/5: Detecting intent...")
-            if current_context:
-                self.logger.debug("Context available, could be used to refine intent detection.")
-            intent_extraction_result = await self.detect_intent(processed_input)
-            self.logger.info(f"Step 2/5: Detected intent: {intent_extraction_result.dict()}") # Log Pydantic model as dict
-            if intent_extraction_result.intent == "intent_detection_error":
-                 self.logger.warn(f"Intent detection failed. Details: {intent_extraction_result.entities.get('error_message')}")
-                 # Routing to ErrorHandler will happen in decide_route based on this intent_extraction_result
->>>>>>> 3d3fade5
 
             intent_res = await self.detect_intent(processed_input)
             route_decision = self.decide_route(intent_res)
@@ -495,14 +261,14 @@
                     state_to_save = {"last_user_input": processed_input, "last_intent": intent_res.intent, "last_entities": intent_res.entities, "last_task_module": route_decision.target_module, "last_task_status": task_result.status, "timestamp": datetime.datetime.utcnow().isoformat()}
                     await self.state_manager.save_state(conversation_id, state_to_save)
                 except MemoryAccessError as e: self.logger.error(f"State saving failed for {conversation_id}: {e}", exc_info=True) # Non-critical for current result
-
+            
             self.logger.info(f"Request handled. Final status: {task_result.status}")
             return task_result
-
+        
         except (IntentDetectionError, ConfigurationError, ExternalServiceError, CoreLogicError, MemoryAccessError) as e:
             self.logger.error(f"{type(e).__name__} in handle_request: {e}", exc_info=True)
             return TaskResult(status="error", message=f"{type(e).__name__}: {str(e)[:100]}", error_details={"type": type(e).__name__, "details": str(e)})
-        except Exception as e:
+        except Exception as e: 
             self.logger.error(f"Unexpected critical error in handle_request for {conversation_id or 'N/A'}: {e}", exc_info=True)
             return TaskResult(status="error", message=f"Unexpected critical error: {str(e)[:100]}", error_details={"type": type(e).__name__, "details": str(e)})
 
