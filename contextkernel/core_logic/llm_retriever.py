# Copyright 2024 Google LLC
#
# Licensed under the Apache License, Version 2.0 (the "License");
# you may not use this file except in compliance with the License.
# You may obtain a copy of the License at
#
#     https://www.apache.org/licenses/LICENSE-2.0
#
# Unless required by applicable law or agreed to in writing, software
# distributed under the License is distributed on an "AS IS" BASIS,
# WITHOUT WARRANTIES OR CONDITIONS OF ANY KIND, either express or implied.
# See the License for the specific language governing permissions and
# limitations under the License.

import logging
import asyncio
import time
<<<<<<< HEAD
import os
import json
from typing import List, Dict, Any, Optional, Union

=======
from typing import List, Dict, Any, Optional, Union # Added Union for type hints flexibility
>>>>>>> 3d3fade5
from pydantic import BaseModel, Field
from pydantic_settings import BaseSettings # For Config model

<<<<<<< HEAD
try:
    from sentence_transformers import SentenceTransformer, CrossEncoder
except ImportError:
    SentenceTransformer = None # type: ignore
    CrossEncoder = None # type: ignore

try:
    import numpy as np
except ImportError:
    np = None # type: ignore

try:
    import faiss # type: ignore
except ImportError:
    faiss = None # type: ignore

try:
    import networkx as nx # type: ignore
except ImportError:
    nx = None # type: ignore

try:
    from whoosh.index import create_in, open_dir, exists_in # type: ignore
    from whoosh.fields import Schema, TEXT, ID # type: ignore
    from whoosh.qparser import QueryParser # type: ignore
except ImportError:
    create_in = open_dir = exists_in = Schema = TEXT = ID = QueryParser = None # type: ignore

from .exceptions import EmbeddingError, ConfigurationError, MemoryAccessError, ExternalServiceError

logger = logging.getLogger(__name__)

# Config Model
class LLMRetrieverConfig(BaseSettings):
    embedding_model_name: Optional[str] = "all-MiniLM-L6-v2"
    embedding_device: Optional[str] = None
    default_top_k: int = 10
    faiss_index_path: Optional[str] = None
    networkx_graph_path: Optional[str] = None
    whoosh_index_dir: Optional[str] = "whoosh_index_path"
    cross_encoder_model_name: Optional[str] = None
    keyword_search_enabled: bool = True

    model_config = {'env_prefix': 'LLM_RETRIEVER_'} # Pydantic V2 style for pydantic-settings
=======
# --- Data Structures ---
>>>>>>> 3d3fade5

# Data Structures
class RetrievedItem(BaseModel):
    content: Any
    source: str
    score: Optional[float] = None
    metadata: Optional[Dict[str, Any]] = Field(default_factory=dict)

class RetrievalResponse(BaseModel):
    items: List[RetrievedItem] = Field(default_factory=list)
    retrieval_time_ms: Optional[float] = None
<<<<<<< HEAD
    message: Optional[str] = None

# Embedding Model
class HuggingFaceEmbeddingModel:
    def __init__(self, model_name: str, device: Optional[str] = None):
        self.logger = logging.getLogger(__name__ + ".HuggingFaceEmbeddingModel")
        self.model_name = model_name
        self.device = device
        self.model = None
        if SentenceTransformer is None:
            raise ConfigurationError("sentence-transformers library not installed.")
        if not self.model_name:
            raise ConfigurationError("model_name not provided for HuggingFaceEmbeddingModel.")
        try:
            self.model = SentenceTransformer(self.model_name, device=self.device)
            self.logger.info(f"SentenceTransformer model '{self.model_name}' loaded successfully.")
        except Exception as e:
            raise EmbeddingError(f"Failed to load SentenceTransformer model '{self.model_name}': {e}") from e

    async def generate_embedding(self, text: str) -> List[float]:
        if self.model is None: raise EmbeddingError("Embedding model not available.")
        if not text or not isinstance(text, str): self.logger.warning("Invalid input for embedding."); return []
        try:
            embedding_array = await asyncio.to_thread(self.model.encode, text, convert_to_tensor=False)
            return embedding_array.tolist() if hasattr(embedding_array, 'tolist') else list(map(float, embedding_array))
        except Exception as e: raise EmbeddingError(f"Encoding failed for model '{self.model_name}': {e}") from e
=======
    message: Optional[str] = None # For warnings or additional info

# --- LLMRetriever Class ---

class LLMRetriever:
    """
    Retrieves relevant information from long-term memory (LTM), short-term memory (STM),
    and a graph database (GraphDB) based on a given query.
    """

    def __init__(self, ltm_interface, stm_interface, graphdb_interface, embedding_model, query_llm=None):
        """
        Initializes the LLMRetriever.

        Args:
            ltm_interface: An interface to the Long-Term Memory store.
            stm_interface: An interface to the Short-Term Memory store.
            graphdb_interface: An interface to the Graph Database.
            embedding_model: The model used to generate embeddings for queries and documents.
            query_llm (optional): An LLM used for query manipulation (e.g., expansion, rewriting).
                                  Defaults to None.
        """
        self.ltm = ltm_interface
        self.stm = stm_interface
        self.graph_db = graphdb_interface
        self.embedding_model = embedding_model
        self.query_llm = query_llm
        self.logger = logging.getLogger(__name__)

        self.logger.info("LLMRetriever initialized.")

    async def _preprocess_and_embed_query(self, query: str, task_description: str = None):
        """
        Preprocesses the query (optional) and generates its vector embedding.

        Args:
            query (str): The input query string.
            task_description (str, optional): Additional context about the task. Defaults to None.

        Returns:
            list: The vector embedding of the query, or None if an error occurs.
        """
        self.logger.info(f"Received query: '{query}'")
        if task_description:
            self.logger.info(f"Task description: '{task_description}'")

        # Optional: Query expansion/rewriting using self.query_llm
        # if self.query_llm and task_description:
        #     # This is a placeholder for more sophisticated query manipulation
        #     try:
        #         # processed_query = await self.query_llm.refine_query(query, task_description)
        #         # self.logger.info(f"Refined query to: '{processed_query}'")
        #         # query = processed_query
        #         pass # Replace with actual call
        #     except Exception as e:
        #         self.logger.warning(f"Error during query refinement: {e}. Using original query.")
        # elif self.query_llm:
        #      # processed_query = await self.query_llm.refine_query(query)
        #      # self.logger.info(f"Refined query to: '{processed_query}'")
        #      # query = processed_query
        #      pass # Replace with actual call


        if not hasattr(self.embedding_model, 'generate_embedding'):
            self.logger.error("Embedding model does not have a 'generate_embedding' method.")
            raise AttributeError("Embedding model must have an async method 'generate_embedding'.")

        try:
            query_embedding = await self.embedding_model.generate_embedding(query)
            self.logger.info(f"Successfully generated embedding for query: '{query}'")
            return query_embedding
        except Exception as e:
            self.logger.error(f"Error generating embedding for query '{query}': {e}")
            # raise # Or return None, depending on desired error handling for embedding failure
            return None # Adjusted to return None on failure

    async def _search_vector_store(self, query_embedding: list[float], top_k: int = 5, filters: dict = None) -> List[RetrievedItem]:
        """
        Searches the vector store (LTM) for relevant documents.
        (Adapts results to List[RetrievedItem] conceptually)

        Args:
            query_embedding (list[float]): The vector embedding of the query.
            top_k (int): The number of top results to retrieve.
            filters (dict, optional): Metadata filters to apply to the search. Defaults to None.

        Returns:
            List[RetrievedItem]: A list of search results from the LTM, adapted to RetrievedItem.
        """
        self.logger.info(f"Searching vector store (LTM) with top_k={top_k}, filters={filters}")

        if not hasattr(self.ltm, 'search'):
            self.logger.error("LTM interface does not have a 'search' method.")
            raise AttributeError("LTM interface must have an async method 'search'.")

        try:
            # Assuming self.ltm.search returns data that can be mapped to RetrievedItem
            # For now, we'll return a placeholder if actual conversion isn't done here
            raw_ltm_results = await self.ltm.search(query_embedding=query_embedding, top_k=top_k, filters=filters)
            self.logger.info(f"LTM search completed. Found {len(raw_ltm_results)} raw results.")

            # Placeholder: Convert raw_ltm_results to List[RetrievedItem]
            # This would involve knowing the structure of raw_ltm_results
            processed_results = []
            for res in raw_ltm_results:
                # Example: res could be a dict {'content': ..., 'score': ..., 'meta': ...}
                # Or it could be an object with attributes.
                # This is a conceptual mapping.
                processed_results.append(RetrievedItem(
                    content=res.get('content', res), # adapt as needed
                    source="ltm",
                    score=res.get('score'),
                    metadata=res.get('metadata', {})
                ))
            return processed_results
        except Exception as e:
            self.logger.error(f"Error during LTM search: {e}")
            # Depending on strategy, might want to return [] or raise
            # raise # Re-raising might be too harsh if other sources can compensate
            return [] # Return empty list on error


    async def _search_graph_db(self, query: str, task_description: str = None, top_k: int = 5, filters: dict = None) -> List[RetrievedItem]:
        """
        Searches the graph database for relevant entities and relationships.
        (Adapts results to List[RetrievedItem] conceptually)

        Args:
            query (str): The original query string (can be used for entity extraction or direct querying).
            task_description (str, optional): Additional context.
            top_k (int): The number of top results/paths to retrieve.
            filters (dict, optional): Filters to apply to the graph search. Defaults to None.

        Returns:
            List[RetrievedItem]: A list of search results from the GraphDB, adapted to RetrievedItem.
        """
        self.logger.info(f"Searching GraphDB with query: '{query}', top_k={top_k}, filters={filters}")

        if not hasattr(self.graph_db, 'search'):
            self.logger.error("GraphDB interface does not have a 'search' method.")
            raise AttributeError("GraphDB interface must have an async method 'search'.")

        try:
            # Assuming self.graph_db.search returns data that can be mapped
            raw_graph_results = await self.graph_db.search(query=query, task_description=task_description, top_k=top_k, filters=filters)
            self.logger.info(f"GraphDB search completed. Found {len(raw_graph_results)} raw results.")

            # Placeholder: Convert raw_graph_results to List[RetrievedItem]
            processed_results = []
            for res in raw_graph_results:
                processed_results.append(RetrievedItem(
                    content=res.get('content', res), # adapt as needed
                    source="graph_db",
                    score=res.get('score'),
                    metadata=res.get('metadata', {})
                ))
            return processed_results
        except Exception as e:
            self.logger.error(f"Error during GraphDB search: {e}")
            return [] # Return empty list on error

    async def _search_keyword(self, query: str, top_k: int = 5, filters: dict = None) -> List[RetrievedItem]:
        """
        Performs a keyword-based search (e.g., full-text search) across available memory.
        NOTE: This is a placeholder for future implementation.

        Args:
            query (str): The query string.
            top_k (int): The number of top results to retrieve.
            filters (dict, optional): Filters to apply. Defaults to None.

        Returns:
            List[RetrievedItem]: An empty list, as this is not yet implemented.
        """
        self.logger.info(f"Keyword search (placeholder) for query: '{query}', top_k={top_k}, filters={filters}")
        # TODO: Implement keyword search logic. When implemented, ensure it returns List[RetrievedItem].
        # For now, returns an empty list.
        return []

    async def _consolidate_and_rank_results(self, results_collection: List[List[RetrievedItem]], strategy: str = "simple_aggregation") -> List[RetrievedItem]:
        """
        Consolidates results from different sources and ranks them.

        Args:
            results_collection (List[List[RetrievedItem]]): A list where each sublist contains
                                                            RetrievedItem objects from a source.
            strategy (str): The consolidation and ranking strategy to use.
                            Defaults to "simple_aggregation".

        Returns:
            List[RetrievedItem]: A single, consolidated (and potentially ranked) list of RetrievedItem.
        """
        self.logger.info(f"Consolidating and ranking results using strategy: '{strategy}'")

        consolidated_results: List[RetrievedItem] = []
        if strategy == "simple_aggregation":
            for source_results_list in results_collection:
                if source_results_list: # Ensure source_results_list is not None and is iterable
                    consolidated_results.extend(source_results_list)
            # TODO: Implement deduplication logic (e.g., based on result IDs or content similarity)
            # self.logger.info("Placeholder for deduplication logic.")

            # TODO: Implement more sophisticated re-ranking logic.
            # This could involve:
            # - Using relevance scores if provided by all sources.
            # - Applying a cross-encoder model (e.g., using self.query_llm or a dedicated re-ranker)
            #   to re-score the top N candidates from the aggregated list.
            # - Normalizing scores from different sources before combining.
            # self.logger.info("Placeholder for advanced re-ranking logic.")
        else:
            self.logger.warning(f"Unknown consolidation strategy: '{strategy}'. Returning raw aggregated results.")
            for source_results_list in results_collection:
                 if source_results_list:
                    consolidated_results.extend(source_results_list)

        self.logger.info(f"Consolidated to {len(consolidated_results)} results before final ranking/deduplication.")
        # TODO: Actual ranking based on scores, potentially using self.query_llm for cross-encoding
        # Example: consolidated_results.sort(key=lambda item: item.score or 0, reverse=True)
        return consolidated_results

    async def retrieve(self, query: str, task_description: str = None, top_k: int = 10, filters: dict = None, retrieval_strategy: str = "all") -> RetrievalResponse:
        """
        Main method to retrieve relevant information based on a query.

        Args:
            query (str): The user's query.
            task_description (str, optional): Context about the task for which information is being retrieved.
            top_k (int): The desired number of results from each source.
            filters (dict, optional): Filters to apply during search (e.g., metadata, date ranges).
            retrieval_strategy (str): Defines which sources to query ("all", "vector_only", "graph_only", "keyword_only").

        Returns:
            RetrievalResponse: An object containing the retrieved items and metadata.
        """
        start_time = time.time()
        self.logger.info(
            f"Starting retrieval for query='{query}', task_description='{task_description}', "
            f"top_k={top_k}, filters={filters}, strategy='{retrieval_strategy}'"
        )
        final_message = None

        try:
            # 1. Preprocessing & Embedding
            query_embedding = await self._preprocess_and_embed_query(query, task_description)
            if query_embedding is None:
                self.logger.error("Failed to generate query embedding. Aborting retrieval.")
                return RetrievalResponse(items=[], message="Failed to generate query embedding.")

            # 2. Memory Interaction
            vector_store_results: List[RetrievedItem] = []
            graph_db_results: List[RetrievedItem] = []
            keyword_results: List[RetrievedItem] = []

            search_tasks = []

            if retrieval_strategy in ["all", "vector_only"]:
                search_tasks.append(self._search_vector_store(query_embedding, top_k=top_k, filters=filters))

            if retrieval_strategy in ["all", "graph_only"]:
                search_tasks.append(self._search_graph_db(query, task_description=task_description, top_k=top_k, filters=filters))

            if retrieval_strategy in ["all", "keyword_only"]: # Assuming keyword search is part of 'all'
                search_tasks.append(self._search_keyword(query, top_k=top_k, filters=filters))

            if not search_tasks:
                self.logger.warning(f"No search tasks identified for strategy '{retrieval_strategy}'. Returning empty response.")
                return RetrievalResponse(items=[], message=f"No search tasks for strategy '{retrieval_strategy}'.")

            # Execute searches. If 'all', potentially concurrently.
            # For other strategies, it will be a single task.
            self.logger.info(f"Executing {len(search_tasks)} search tasks based on strategy '{retrieval_strategy}'.")

            # asyncio.gather will run them concurrently if there are multiple
            all_source_results = await asyncio.gather(*search_tasks, return_exceptions=True)

            # Process results from asyncio.gather, handling potential exceptions
            # Each result in all_source_results should be List[RetrievedItem] or an Exception
            processed_source_results_temp: List[Union[List[RetrievedItem], Exception]] = await asyncio.gather(*search_tasks, return_exceptions=True)

            processed_source_results: List[List[RetrievedItem]] = []
            task_error_messages = []
            for i, res_or_exc in enumerate(processed_source_results_temp):
                if isinstance(res_or_exc, Exception):
                    self.logger.error(f"Search task {i} (type: {search_tasks[i].__name__ if hasattr(search_tasks[i], '__name__') else 'unknown'}) failed: {res_or_exc}")
                    processed_source_results.append([]) # Add empty list for failed task
                    task_error_messages.append(f"Task {i} failed: {str(res_or_exc)[:100]}.") # Truncate long errors
                elif res_or_exc is None: # Should not happen if search methods return [] on error
                     self.logger.warning(f"Search task {i} returned None. Using empty list.")
                     processed_source_results.append([])
                else: # Should be List[RetrievedItem]
                    processed_source_results.append(res_or_exc)

            if task_error_messages:
                final_message = "Some search tasks failed. " + " ".join(task_error_messages)

            # Assign results based on the strategy and order of tasks added
            current_idx = 0
            if retrieval_strategy in ["all", "vector_only"]:
                if current_idx < len(processed_source_results): vector_store_results = processed_source_results[current_idx]
                current_idx +=1
            if retrieval_strategy in ["all", "graph_only"]:
                if current_idx < len(processed_source_results): graph_db_results = processed_source_results[current_idx]
                current_idx += 1
            if retrieval_strategy in ["all", "keyword_only"]:
                if current_idx < len(processed_source_results): keyword_results = processed_source_results[current_idx]
                # current_idx += 1 # No more consumers after this one


            # 3. Consolidation and Ranking
            all_results_collection: List[List[RetrievedItem]] = [
                vector_store_results, graph_db_results, keyword_results
            ]
            # Filter out any sub-lists that might be None if a search wasn't run (though current logic populates with [])
            all_results_collection = [res_list for res_list in all_results_collection if res_list is not None]

            final_items = await self._consolidate_and_rank_results(all_results_collection)

            # 4. Output Formatting & Logging
            retrieval_duration_ms = (time.time() - start_time) * 1000
            self.logger.info(f"Retrieval completed in {retrieval_duration_ms:.2f} ms. Returning {len(final_items)} items.")

            return RetrievalResponse(
                items=final_items,
                retrieval_time_ms=retrieval_duration_ms,
                message=final_message if final_message else f"Successfully retrieved {len(final_items)} items."
            )

        except AttributeError as ae: # Specific error for missing methods on interfaces
            self.logger.error(f"AttributeError during retrieval: {ae}. This might indicate a misconfigured component.")
            return RetrievalResponse(items=[], retrieval_time_ms=(time.time() - start_time) * 1000, message=f"AttributeError: {ae}")
        except Exception as e:
            self.logger.error(f"Unexpected error during retrieval: {e}", exc_info=True)
            return RetrievalResponse(items=[], retrieval_time_ms=(time.time() - start_time) * 1000, message=f"Unexpected error: {e}")


# Example Usage (Illustrative - to be removed or moved to tests/examples)
if __name__ == '__main__':
    # This is placeholder code for demonstration.
    # Actual interfaces and models would be needed.

    # Mocking interfaces and models for the sake of example
    class MockInterface:
        def __init__(self, name):
            self.name = name
            self.logger = logging.getLogger(f"MockInterface.{name}")
            self.logger.info(f"MockInterface {name} initialized.")

        def search(self, query_embedding, top_k):
            self.logger.info(f"{self.name} received search request.")
            return [f"Result from {self.name} for query_embedding"]

    class MockEmbeddingModel:
        def __init__(self):
            self.logger = logging.getLogger("MockEmbeddingModel")
            self.logger.info("MockEmbeddingModel initialized.")

        def embed(self, text):
            self.logger.info(f"Embedding text: '{text}'")
            return [0.1, 0.2, 0.3] # Dummy embedding

    logging.basicConfig(level=logging.INFO)

    # Instantiate mock components
    mock_ltm = MockInterface("LTM")
    mock_stm = MockInterface("STM")
    mock_graphdb = MockInterface("GraphDB")
    mock_embed_model = MockEmbeddingModel()

    # Instantiate the retriever
    retriever = LLMRetriever(
        ltm_interface=mock_ltm,
        stm_interface=mock_stm,
        graphdb_interface=mock_graphdb,
        embedding_model=mock_embed_model
    )

    retriever.logger.info("LLMRetriever instance created for example.")

    # Example of how a search might be initiated (actual search method not yet implemented)
    # query_text = "What is context kernel?"
    # query_embedding = retriever.embedding_model.embed(query_text) # This would need an async call if using the new stubs
    # results = retriever.search(query_embedding, top_k=5) # This would need an async call
    # print(f"Search results: {results}")
    print("LLMRetriever structure created. Example usage (if run directly) would show logger messages. Stubs are defined below.")

# --- Stub Implementations for Dependencies ---

class StubEmbeddingModel:
    """
    Stub implementation for an embedding model.
    """
    def __init__(self):
        self.logger = logging.getLogger(__name__ + ".StubEmbeddingModel")
        self.logger.info("StubEmbeddingModel initialized.")

    async def generate_embedding(self, text: str) -> List[float]:
        self.logger.info(f"Generating stub embedding for text: '{text[:50]}...'")
        # Simple dynamic vector based on text length
        vector_base = [0.1, 0.2, 0.3, 0.4, 0.5]
        multiplier = (len(text) % 5) + 1
        dummy_vector = [val * multiplier * 0.1 for val in vector_base * multiplier]
        return dummy_vector[:10] # Keep it a fixed short length for simplicity
>>>>>>> 3d3fade5

# Stub LTM
class StubLTM:
<<<<<<< HEAD
    def __init__(self, faiss_index_path: Optional[str] = None, whoosh_ix: Any = None, retriever_config: Optional[LLMRetrieverConfig] = None):
        self.logger = logging.getLogger(__name__ + ".StubLTM")
        self.faiss_index_path = faiss_index_path
        self.index: Optional[Any] = None # faiss.Index
        self.doc_id_to_internal_idx: Dict[str, int] = {}
        self.internal_idx_to_doc_item: Dict[int, RetrievedItem] = {}
        self._next_internal_idx = 0
        self.whoosh_ix = whoosh_ix
        self.retriever_config = retriever_config

        if np is None: raise ConfigurationError("Numpy not installed for StubLTM.")
        if faiss is None: self.logger.warning("FAISS library not installed; FAISS features disabled in StubLTM.")

        if self.faiss_index_path and os.path.exists(self.faiss_index_path) and faiss:
            try:
                self.index = faiss.read_index(self.faiss_index_path)
                self.logger.info(f"FAISS index loaded from {self.faiss_index_path}, ntotal: {self.index.ntotal}")
                # TODO: Mappings loading logic
            except Exception as e: raise MemoryAccessError(f"Failed to load FAISS index '{self.faiss_index_path}': {e}") from e

    async def add_document(self, doc_id: str, text_content: str, embedding: List[float], metadata: Optional[Dict[str, Any]] = None):
        if np is None: raise ConfigurationError("Numpy not available for StubLTM.add_document.")
        if not doc_id: self.logger.error("doc_id missing."); return
        if str(doc_id) in self.doc_id_to_internal_idx: self.logger.warning(f"Doc ID '{doc_id}' exists."); return

        if faiss and self.index is None and embedding:
            try: self.index = faiss.IndexIDMap2(faiss.IndexFlatL2(np.array(embedding).shape[-1]))
            except Exception as e: raise MemoryAccessError(f"FAISS index creation failed: {e}") from e

        if faiss and self.index and embedding:
            try:
                np_embedding = np.array(embedding, dtype=np.float32).reshape(1, -1)
                internal_id = self._next_internal_idx
                self.index.add_with_ids(np_embedding, np.array([internal_id]))
                item_meta = metadata or {}; item_meta['doc_id'] = str(doc_id)
                self.internal_idx_to_doc_item[internal_id] = RetrievedItem(content=text_content, source=item_meta.get("source", "ltm_stub"), metadata=item_meta)
                self.doc_id_to_internal_idx[str(doc_id)] = internal_id
                self._next_internal_idx += 1
            except Exception as e: raise MemoryAccessError(f"FAISS add_with_ids failed for '{doc_id}': {e}") from e

        if self.whoosh_ix and self.retriever_config and self.retriever_config.keyword_search_enabled and text_content:
            try:
                writer = self.whoosh_ix.writer()
                writer.add_document(doc_id=str(doc_id), content=text_content)
                writer.commit()
            except Exception as e: self.logger.error(f"Whoosh add failed for '{doc_id}': {e}", exc_info=True)


    async def search(self, query_embedding: List[float], top_k: int, filters: Optional[Dict]=None) -> List[RetrievedItem]:
        if not (faiss and self.index and self.index.ntotal > 0): return []
        if np is None: raise ConfigurationError("Numpy not available for StubLTM.search.")
        try:
            distances, internal_indices = await asyncio.to_thread(self.index.search, np.array(query_embedding, dtype=np.float32).reshape(1, -1), top_k)
            results = []
            for i in range(internal_indices.shape[1]):
                internal_idx, dist = internal_indices[0, i], distances[0, i]
                if internal_idx != -1 and internal_idx in self.internal_idx_to_doc_item:
                    item = self.internal_idx_to_doc_item[internal_idx]
                    results.append(RetrievedItem(content=item.content, source=item.source, score=1.0/(1.0+float(dist)), metadata=item.metadata))
            return results
        except Exception as e: raise MemoryAccessError(f"FAISS search failed: {e}") from e

    async def save_index(self, path: Optional[str]=None):
        save_p = path or self.faiss_index_path
        if not save_p: raise ConfigurationError("No path for FAISS index save.")
        if not (faiss and self.index): raise ConfigurationError("FAISS/index not available for save.")
        try: faiss.write_index(self.index, save_p); self.logger.info(f"FAISS index saved to {save_p}.")
        except Exception as e: raise MemoryAccessError(f"Failed to save FAISS index to '{save_p}': {e}") from e

# Stub GraphDB
class StubGraphDB:
    def __init__(self, networkx_graph_path: Optional[str] = None):
        self.logger = logging.getLogger(__name__ + ".StubGraphDB")
        if nx is None: raise ConfigurationError("NetworkX library not installed.")
        self.graph = nx.Graph()
        if networkx_graph_path and os.path.exists(networkx_graph_path):
            try:
                if networkx_graph_path.endswith(".gml"): self.graph = nx.read_gml(networkx_graph_path)
                elif networkx_graph_path.endswith(".graphml"): self.graph = nx.read_graphml(networkx_graph_path)
                else: self.logger.warning(f"Unsupported graph format: {networkx_graph_path}")
                self.logger.info(f"NetworkX graph loaded from {networkx_graph_path}.")
            except Exception as e: raise MemoryAccessError(f"Failed to load NetworkX graph '{networkx_graph_path}': {e}") from e

    async def add_node(self, node_id: str, **properties: Any):
        try: self.graph.add_node(node_id, **properties)
        except Exception as e: raise MemoryAccessError(f"Failed to add node '{node_id}': {e}") from e
    async def add_relation(self, s_id: str, o_id: str, type: Optional[str]=None, **props: Any):
        attrs = {**props, 'type': type} if type else props
        try: self.graph.add_edge(s_id, o_id, **attrs)
        except Exception as e: raise MemoryAccessError(f"Failed to add relation {s_id}-{o_id}: {e}") from e
    async def search(self, query: str, top_k: int = 5, filters: Optional[Dict]=None) -> List[RetrievedItem]:
        # Simplified search, not implementing full GQL or Cypher.
        results: List[RetrievedItem] = []
        try:
            if self.graph.has_node(query):
                results.append(RetrievedItem(content={"id": query, "data": self.graph.nodes[query]}, source="graph_db_node"))
            # Basic property search (very naive)
            for node, data in self.graph.nodes(data=True):
                if query in str(data.values()):
                     results.append(RetrievedItem(content={"id": node, "data": data}, source="graph_db_property"))
            return results[:top_k]
        except Exception as e: raise MemoryAccessError(f"NetworkX search failed for '{query}': {e}") from e
    async def save_graph(self, path: Optional[str]=None):
        save_p = path or self.networkx_graph_path
        if not save_p: raise ConfigurationError("No path for NetworkX graph save.")
        try:
            if save_p.endswith(".gml"): nx.write_gml(self.graph, save_p)
            elif save_p.endswith(".graphml"): nx.write_graphml(self.graph, save_p)
            else: self.logger.warning(f"Unsupported graph save format: {save_p}")
        except Exception as e: raise MemoryAccessError(f"Failed to save NetworkX graph to '{save_p}': {e}") from e


# LLMRetriever
class LLMRetriever:
    def __init__(self, retriever_config: LLMRetrieverConfig, ltm_interface: Any, stm_interface: Any, graphdb_interface: Any, query_llm: Any = None):
        self.retriever_config = retriever_config
        self.ltm = ltm_interface
        self.stm = stm_interface # Not used in current retrieve, but kept for interface
        self.graph_db = graphdb_interface
        self.query_llm = query_llm # For query expansion, etc.
        self.logger = logger
        self.whoosh_ix = None
        self.cross_encoder = None

        if not self.retriever_config.embedding_model_name and (self.retriever_config.retrieval_strategy in ["all", "vector_only"] if hasattr(self.retriever_config, 'retrieval_strategy') else True) : # check if strategy implies embedding use
             raise ConfigurationError("embedding_model_name is required for retriever if vector search is used.")
        try:
            if self.retriever_config.embedding_model_name:
                 self.embedding_model = HuggingFaceEmbeddingModel(model_name=self.retriever_config.embedding_model_name, device=self.retriever_config.embedding_device)
            else: self.embedding_model = None
        except (EmbeddingError, ConfigurationError) as e:
            self.logger.error(f"Retriever: Embedding model init failed: {e}", exc_info=True); raise

        if self.retriever_config.keyword_search_enabled:
            if not (Schema and QueryParser and ID and TEXT and create_in and open_dir and exists_in):
                raise ConfigurationError("Whoosh library not fully available, but keyword search enabled.")
            if not self.retriever_config.whoosh_index_dir:
                raise ConfigurationError("Whoosh index directory not specified, but keyword search enabled.")
            try:
                schema = Schema(doc_id=ID(stored=True, unique=True), content=TEXT(stored=True))
                idx_dir = self.retriever_config.whoosh_index_dir
                if not os.path.exists(idx_dir): os.makedirs(idx_dir)
                self.whoosh_ix = open_dir(idx_dir) if exists_in(idx_dir) else create_in(idx_dir, schema)
            except Exception as e: raise ConfigurationError(f"Whoosh index init failed at '{idx_dir}': {e}") from e

        if hasattr(self.ltm, 'whoosh_ix'): self.ltm.whoosh_ix = self.whoosh_ix
        if hasattr(self.ltm, 'retriever_config'): self.ltm.retriever_config = self.retriever_config

        if self.retriever_config.cross_encoder_model_name:
            if CrossEncoder is None: raise ConfigurationError("CrossEncoder configured but not installed.")
            try: self.cross_encoder = CrossEncoder(self.retriever_config.cross_encoder_model_name)
            except Exception as e: raise ConfigurationError(f"Failed to load CrossEncoder '{self.retriever_config.cross_encoder_model_name}': {e}") from e
        self.logger.info("LLMRetriever initialized.")

    async def _preprocess_and_embed_query(self, query: str, task_description: Optional[str]=None) -> List[float]:
        if not self.embedding_model: raise ConfigurationError("Embedding model not available for query embedding.")
        # Query expansion logic (placeholder)
        return await self.embedding_model.generate_embedding(query)

    async def _search_vector_store(self, q_embed: List[float], top_k: int, filters: Optional[Dict]=None) -> List[RetrievedItem]:
        if not hasattr(self.ltm, 'search'): raise ConfigurationError("LTM interface missing 'search'.")
        try: return await self.ltm.search(query_embedding=q_embed, top_k=top_k, filters=filters)
        except Exception as e: raise MemoryAccessError(f"LTM search error: {e}") from e

    async def _search_graph_db(self, query: str, task: Optional[str]=None, top_k: int=5, filters: Optional[Dict]=None) -> List[RetrievedItem]:
        if not hasattr(self.graph_db, 'search'): raise ConfigurationError("GraphDB interface missing 'search'.")
        try: return await self.graph_db.search(query=query, task_description=task, top_k=top_k, filters=filters)
        except Exception as e: raise MemoryAccessError(f"GraphDB search error: {e}") from e

    async def _search_keyword(self, query: str, top_k: int=5, filters: Optional[Dict]=None) -> List[RetrievedItem]:
        if not (self.retriever_config.keyword_search_enabled and self.whoosh_ix): return []
        try:
            with self.whoosh_ix.searcher() as searcher:
                q = QueryParser("content", schema=self.whoosh_ix.schema).parse(query)
                hits = searcher.search(q, limit=top_k)
                return [RetrievedItem(content=h.get("content",""), source="keyword", score=h.score, metadata={"doc_id":h.get("doc_id")}) for h in hits]
        except Exception as e: raise MemoryAccessError(f"Whoosh keyword search failed: {e}") from e

    async def _consolidate_and_rank_results(self, query:str, results: List[List[RetrievedItem]], top_k_ce: int=20) -> List[RetrievedItem]:
        flat_results = [item for sublist in results for item in sublist]
        unique_results: Dict[str, RetrievedItem] = {}
        for item in flat_results: # Simple dedupe by content preview or doc_id
            key = str(item.metadata.get("doc_id") or str(item.content)[:50])
            if key not in unique_results or (item.score and (unique_results[key].score is None or item.score > unique_results[key].score)): # type: ignore
                unique_results[key] = item

        sorted_results = sorted(unique_results.values(), key=lambda x: x.score or 0.0, reverse=True)

        if self.cross_encoder and sorted_results:
            to_rerank = sorted_results[:top_k_ce]
            pairs = [[query, str(item.content)] for item in to_rerank]
            try:
                ce_scores = await asyncio.to_thread(self.cross_encoder.predict, pairs, show_progress_bar=False) #type: ignore
                for item, score in zip(to_rerank, ce_scores): item.score = float(score)
                sorted_results = sorted(to_rerank, key=lambda x: x.score or 0.0, reverse=True) + sorted_results[top_k_ce:]
            except Exception as e: self.logger.error(f"CrossEncoder re-ranking failed: {e}", exc_info=True); # Non-critical, proceed with original sort
        return sorted_results

    async def retrieve(self, query: str, task_description: Optional[str]=None, top_k: Optional[int]=None, filters: Optional[Dict]=None, retrieval_strategy: str="all") -> RetrievalResponse:
        start_time, current_top_k = time.time(), top_k or self.retriever_config.default_top_k
        final_items, errors = [], []

        try: q_embed = await self._preprocess_and_embed_query(query, task_description) if self.embedding_model else []
        except EmbeddingError as e: q_embed, errors = [], [f"Query embedding failed: {e}"]

        task_error_messages: List[str] = [] # Initialize task_error_messages, was missing in original snippet for retrieve

        search_coros = []
        if retrieval_strategy in ["all", "vector_only"] and q_embed: search_coros.append(self._search_vector_store(q_embed, current_top_k, filters))
        if retrieval_strategy in ["all", "graph_only"]: search_coros.append(self._search_graph_db(query, task_description, current_top_k, filters))
        if retrieval_strategy in ["all", "keyword_only"]: search_coros.append(self._search_keyword(query, current_top_k, filters))

        if search_coros:
            results_from_sources = await asyncio.gather(*search_coros, return_exceptions=True)
            processed_results: List[List[RetrievedItem]] = []
            # Combine errors from asyncio.gather (e.g. direct call failures)
            # with task_error_messages (e.g. soft errors within search methods if they didn't raise)
            all_errors = errors # Start with embedding errors
            for i, res_or_exc in enumerate(results_from_sources):
                if isinstance(res_or_exc, Exception):
                    all_errors.append(f"Search source {i} failed: {res_or_exc}")
                elif res_or_exc:
                    processed_results.append(res_or_exc) # type: ignore

            # Add any task_error_messages that might have been populated by individual search methods
            # (though current search methods raise on error, this is for robustness if they change)
            all_errors.extend(task_error_messages)

            if processed_results:
                final_items = await self._consolidate_and_rank_results(query, processed_results)

        msg = f"Retrieved {len(final_items)} items." + (f" Errors: {'; '.join(all_errors)}" if all_errors else "")
        return RetrievalResponse(items=final_items, retrieval_time_ms=(time.time()-start_time)*1000, message=msg)

# Example main (for direct execution if needed)
async def main_test():
    logging.basicConfig(level=logging.INFO)
    # Setup example configs and stubs here for a test run
    # ... (similar to previous main_test but with updated error handling in mind)
if __name__ == '__main__': asyncio.run(main_test())
=======
    """
    Stub implementation for a Long-Term Memory interface.
    """
    def __init__(self):
        self.logger = logging.getLogger(__name__ + ".StubLTM")
        self.logger.info("StubLTM initialized.")

    async def search(self, query_embedding: List[float], top_k: int, filters: Optional[Dict] = None) -> List[RetrievedItem]:
        self.logger.info(f"Performing stub LTM search with embedding (first 3 vals): {query_embedding[:3]}, top_k={top_k}, filters={filters}")
        results = []
        for i in range(top_k):
            results.append(RetrievedItem(
                content=f"LTM Result {i+1} for embedding starting with {str(query_embedding[:3])}",
                source="ltm_stub",
                score=round(0.9 - i*0.1, 2),
                metadata={"doc_id": f"ltm_doc_{i+1}", "filter_applied": filters is not None}
            ))
        return results

class StubGraphDB:
    """
    Stub implementation for a Graph Database interface.
    """
    def __init__(self):
        self.logger = logging.getLogger(__name__ + ".StubGraphDB")
        self.logger.info("StubGraphDB initialized.")

    async def search(self, query: str, task_description: Optional[str] = None, top_k: int = 5, filters: Optional[Dict] = None) -> List[RetrievedItem]:
        self.logger.info(f"Performing stub GraphDB search for query: '{query}', top_k={top_k}, filters={filters}, task: {task_description}")
        results = []
        for i in range(top_k):
            results.append(RetrievedItem(
                content=f"GraphDB Result {i+1} for query '{query}'",
                source="graph_db_stub",
                score=round(0.85 - i*0.1, 2),
                metadata={"node_id": f"graph_node_{i+1}", "query_used": query}
            ))
        return results

class StubQueryLLM:
    """
    Stub implementation for an LLM used for query manipulation and result re-ranking.
    """
    def __init__(self):
        self.logger = logging.getLogger(__name__ + ".StubQueryLLM")
        self.logger.info("StubQueryLLM initialized.")

    async def expand_query(self, query: str, task_description: Optional[str] = None) -> str:
        self.logger.info(f"Performing stub query expansion for: '{query}', task: {task_description}")
        return f"{query} (expanded_stub)"

    async def rerank_results(self, query:str, results: List[RetrievedItem]) -> List[RetrievedItem]:
        self.logger.info(f"Performing stub re-ranking for query '{query}' on {len(results)} results.")
        # Simple re-ranking: reverse the list and slightly adjust scores
        reranked_results = []
        for i, item in enumerate(reversed(results)):
            new_score = item.score * 1.1 if item.score is not None else 0.5 # Give some score if None
            reranked_results.append(RetrievedItem(
                content=item.content,
                source=item.source,
                score=round(min(new_score, 1.0), 2), # Cap score at 1.0
                metadata={**item.metadata, "reranked_by": "StubQueryLLM"}
            ))
        return reranked_results

# Example of how to use the stubs (can be run with `python -m contextkernel.core_logic.llm_retriever` if structure allows)
async def main_test():
    # Configure basic logging for the test run
    logging.basicConfig(
        level=logging.INFO,
        format='%(asctime)s - %(name)s - %(levelname)s - %(message)s'
    )
    logger = logging.getLogger(__name__) # Get a logger for the main_test function itself
    logger.info("--- Running LLMRetriever with Stubs ---")

    # Instantiate stubs
    stub_embedding_model = StubEmbeddingModel()
    stub_ltm = StubLTM()
    stub_graph_db = StubGraphDB()
    stub_query_llm = StubQueryLLM() # Optional, can be None

    # Instantiate the retriever with stubs
    # For STM, we can pass None or a simple mock if its interface is also defined/needed.
    # For this test, assuming STM is not critically needed or its methods aren't called by current strategies.
    retriever = LLMRetriever(
        ltm_interface=stub_ltm,
        stm_interface=None, # Requires a proper stub if STM is used in tested paths
        graphdb_interface=stub_graph_db,
        embedding_model=stub_embedding_model,
        query_llm=stub_query_llm
    )

    logger.info("--- Test Case 1: 'all' strategy ---")
    response_all = await retriever.retrieve(
        query="What is the Context Kernel?",
        task_description="User is asking a general question.",
        top_k=3,
        retrieval_strategy="all"
    )
    logger.info(f"Response (all): {response_all.json(indent=2)}")

    logger.info("--- Test Case 2: 'vector_only' strategy ---")
    response_vector = await retriever.retrieve(
        query="Find similar documents to X.",
        task_description="User wants semantic search.",
        top_k=2,
        retrieval_strategy="vector_only"
    )
    logger.info(f"Response (vector_only): {response_vector.json(indent=2)}")

    logger.info("--- Test Case 3: 'graph_only' strategy ---")
    response_graph = await retriever.retrieve(
        query="Who is connected to Node Y?",
        task_description="User is exploring connections.",
        top_k=2,
        retrieval_strategy="graph_only"
    )
    logger.info(f"Response (graph_only): {response_graph.json(indent=2)}")

    logger.info("--- Test Case 4: Query that might not generate embedding (testing error path) ---")
    # To test embedding failure, the stub would need a specific trigger.
    # For now, we assume it always succeeds. If generate_embedding returned None:
    # query_embedding = await retriever._preprocess_and_embed_query("force_error_in_embed", "")
    # assert query_embedding is None , "Embedding should fail for this special query"
    # response_embed_fail = await retriever.retrieve(query="force_error_in_embed", retrieval_strategy="vector_only")
    # logger.info(f"Response (embed_fail): {response_embed_fail.json(indent=2)}")


    # Example of using query_llm for query expansion (not directly in retrieve yet)
    if retriever.query_llm:
        original_query = "original query"
        expanded = await retriever.query_llm.expand_query(original_query)
        logger.info(f"Query expansion example: '{original_query}' -> '{expanded}'")

        # Example of reranking (not directly in retrieve's main path yet for re-ranking)
        if response_all.items:
            reranked_items = await retriever.query_llm.rerank_results(query="What is the Context Kernel?", results=response_all.items)
            logger.info(f"Reranking example (first item score before: {response_all.items[0].score}, after: {reranked_items[0].score if reranked_items else 'N/A'})")


if __name__ == '__main__':
    # Remove old mock classes as they are replaced by stubs
    # class MockInterface: ... (removed)
    # class MockEmbeddingModel: ... (removed)

    # The old main part was just for basic instantiation.
    # The new async main_test() provides a more comprehensive test.
    asyncio.run(main_test())
>>>>>>> 3d3fade5
<|MERGE_RESOLUTION|>--- conflicted
+++ resolved
@@ -15,18 +15,13 @@
 import logging
 import asyncio
 import time
-<<<<<<< HEAD
 import os
 import json
 from typing import List, Dict, Any, Optional, Union
 
-=======
-from typing import List, Dict, Any, Optional, Union # Added Union for type hints flexibility
->>>>>>> 3d3fade5
 from pydantic import BaseModel, Field
 from pydantic_settings import BaseSettings # For Config model
 
-<<<<<<< HEAD
 try:
     from sentence_transformers import SentenceTransformer, CrossEncoder
 except ImportError:
@@ -71,9 +66,6 @@
     keyword_search_enabled: bool = True
 
     model_config = {'env_prefix': 'LLM_RETRIEVER_'} # Pydantic V2 style for pydantic-settings
-=======
-# --- Data Structures ---
->>>>>>> 3d3fade5
 
 # Data Structures
 class RetrievedItem(BaseModel):
@@ -85,7 +77,6 @@
 class RetrievalResponse(BaseModel):
     items: List[RetrievedItem] = Field(default_factory=list)
     retrieval_time_ms: Optional[float] = None
-<<<<<<< HEAD
     message: Optional[str] = None
 
 # Embedding Model
@@ -112,414 +103,9 @@
             embedding_array = await asyncio.to_thread(self.model.encode, text, convert_to_tensor=False)
             return embedding_array.tolist() if hasattr(embedding_array, 'tolist') else list(map(float, embedding_array))
         except Exception as e: raise EmbeddingError(f"Encoding failed for model '{self.model_name}': {e}") from e
-=======
-    message: Optional[str] = None # For warnings or additional info
-
-# --- LLMRetriever Class ---
-
-class LLMRetriever:
-    """
-    Retrieves relevant information from long-term memory (LTM), short-term memory (STM),
-    and a graph database (GraphDB) based on a given query.
-    """
-
-    def __init__(self, ltm_interface, stm_interface, graphdb_interface, embedding_model, query_llm=None):
-        """
-        Initializes the LLMRetriever.
-
-        Args:
-            ltm_interface: An interface to the Long-Term Memory store.
-            stm_interface: An interface to the Short-Term Memory store.
-            graphdb_interface: An interface to the Graph Database.
-            embedding_model: The model used to generate embeddings for queries and documents.
-            query_llm (optional): An LLM used for query manipulation (e.g., expansion, rewriting).
-                                  Defaults to None.
-        """
-        self.ltm = ltm_interface
-        self.stm = stm_interface
-        self.graph_db = graphdb_interface
-        self.embedding_model = embedding_model
-        self.query_llm = query_llm
-        self.logger = logging.getLogger(__name__)
-
-        self.logger.info("LLMRetriever initialized.")
-
-    async def _preprocess_and_embed_query(self, query: str, task_description: str = None):
-        """
-        Preprocesses the query (optional) and generates its vector embedding.
-
-        Args:
-            query (str): The input query string.
-            task_description (str, optional): Additional context about the task. Defaults to None.
-
-        Returns:
-            list: The vector embedding of the query, or None if an error occurs.
-        """
-        self.logger.info(f"Received query: '{query}'")
-        if task_description:
-            self.logger.info(f"Task description: '{task_description}'")
-
-        # Optional: Query expansion/rewriting using self.query_llm
-        # if self.query_llm and task_description:
-        #     # This is a placeholder for more sophisticated query manipulation
-        #     try:
-        #         # processed_query = await self.query_llm.refine_query(query, task_description)
-        #         # self.logger.info(f"Refined query to: '{processed_query}'")
-        #         # query = processed_query
-        #         pass # Replace with actual call
-        #     except Exception as e:
-        #         self.logger.warning(f"Error during query refinement: {e}. Using original query.")
-        # elif self.query_llm:
-        #      # processed_query = await self.query_llm.refine_query(query)
-        #      # self.logger.info(f"Refined query to: '{processed_query}'")
-        #      # query = processed_query
-        #      pass # Replace with actual call
-
-
-        if not hasattr(self.embedding_model, 'generate_embedding'):
-            self.logger.error("Embedding model does not have a 'generate_embedding' method.")
-            raise AttributeError("Embedding model must have an async method 'generate_embedding'.")
-
-        try:
-            query_embedding = await self.embedding_model.generate_embedding(query)
-            self.logger.info(f"Successfully generated embedding for query: '{query}'")
-            return query_embedding
-        except Exception as e:
-            self.logger.error(f"Error generating embedding for query '{query}': {e}")
-            # raise # Or return None, depending on desired error handling for embedding failure
-            return None # Adjusted to return None on failure
-
-    async def _search_vector_store(self, query_embedding: list[float], top_k: int = 5, filters: dict = None) -> List[RetrievedItem]:
-        """
-        Searches the vector store (LTM) for relevant documents.
-        (Adapts results to List[RetrievedItem] conceptually)
-
-        Args:
-            query_embedding (list[float]): The vector embedding of the query.
-            top_k (int): The number of top results to retrieve.
-            filters (dict, optional): Metadata filters to apply to the search. Defaults to None.
-
-        Returns:
-            List[RetrievedItem]: A list of search results from the LTM, adapted to RetrievedItem.
-        """
-        self.logger.info(f"Searching vector store (LTM) with top_k={top_k}, filters={filters}")
-
-        if not hasattr(self.ltm, 'search'):
-            self.logger.error("LTM interface does not have a 'search' method.")
-            raise AttributeError("LTM interface must have an async method 'search'.")
-
-        try:
-            # Assuming self.ltm.search returns data that can be mapped to RetrievedItem
-            # For now, we'll return a placeholder if actual conversion isn't done here
-            raw_ltm_results = await self.ltm.search(query_embedding=query_embedding, top_k=top_k, filters=filters)
-            self.logger.info(f"LTM search completed. Found {len(raw_ltm_results)} raw results.")
-
-            # Placeholder: Convert raw_ltm_results to List[RetrievedItem]
-            # This would involve knowing the structure of raw_ltm_results
-            processed_results = []
-            for res in raw_ltm_results:
-                # Example: res could be a dict {'content': ..., 'score': ..., 'meta': ...}
-                # Or it could be an object with attributes.
-                # This is a conceptual mapping.
-                processed_results.append(RetrievedItem(
-                    content=res.get('content', res), # adapt as needed
-                    source="ltm",
-                    score=res.get('score'),
-                    metadata=res.get('metadata', {})
-                ))
-            return processed_results
-        except Exception as e:
-            self.logger.error(f"Error during LTM search: {e}")
-            # Depending on strategy, might want to return [] or raise
-            # raise # Re-raising might be too harsh if other sources can compensate
-            return [] # Return empty list on error
-
-
-    async def _search_graph_db(self, query: str, task_description: str = None, top_k: int = 5, filters: dict = None) -> List[RetrievedItem]:
-        """
-        Searches the graph database for relevant entities and relationships.
-        (Adapts results to List[RetrievedItem] conceptually)
-
-        Args:
-            query (str): The original query string (can be used for entity extraction or direct querying).
-            task_description (str, optional): Additional context.
-            top_k (int): The number of top results/paths to retrieve.
-            filters (dict, optional): Filters to apply to the graph search. Defaults to None.
-
-        Returns:
-            List[RetrievedItem]: A list of search results from the GraphDB, adapted to RetrievedItem.
-        """
-        self.logger.info(f"Searching GraphDB with query: '{query}', top_k={top_k}, filters={filters}")
-
-        if not hasattr(self.graph_db, 'search'):
-            self.logger.error("GraphDB interface does not have a 'search' method.")
-            raise AttributeError("GraphDB interface must have an async method 'search'.")
-
-        try:
-            # Assuming self.graph_db.search returns data that can be mapped
-            raw_graph_results = await self.graph_db.search(query=query, task_description=task_description, top_k=top_k, filters=filters)
-            self.logger.info(f"GraphDB search completed. Found {len(raw_graph_results)} raw results.")
-
-            # Placeholder: Convert raw_graph_results to List[RetrievedItem]
-            processed_results = []
-            for res in raw_graph_results:
-                processed_results.append(RetrievedItem(
-                    content=res.get('content', res), # adapt as needed
-                    source="graph_db",
-                    score=res.get('score'),
-                    metadata=res.get('metadata', {})
-                ))
-            return processed_results
-        except Exception as e:
-            self.logger.error(f"Error during GraphDB search: {e}")
-            return [] # Return empty list on error
-
-    async def _search_keyword(self, query: str, top_k: int = 5, filters: dict = None) -> List[RetrievedItem]:
-        """
-        Performs a keyword-based search (e.g., full-text search) across available memory.
-        NOTE: This is a placeholder for future implementation.
-
-        Args:
-            query (str): The query string.
-            top_k (int): The number of top results to retrieve.
-            filters (dict, optional): Filters to apply. Defaults to None.
-
-        Returns:
-            List[RetrievedItem]: An empty list, as this is not yet implemented.
-        """
-        self.logger.info(f"Keyword search (placeholder) for query: '{query}', top_k={top_k}, filters={filters}")
-        # TODO: Implement keyword search logic. When implemented, ensure it returns List[RetrievedItem].
-        # For now, returns an empty list.
-        return []
-
-    async def _consolidate_and_rank_results(self, results_collection: List[List[RetrievedItem]], strategy: str = "simple_aggregation") -> List[RetrievedItem]:
-        """
-        Consolidates results from different sources and ranks them.
-
-        Args:
-            results_collection (List[List[RetrievedItem]]): A list where each sublist contains
-                                                            RetrievedItem objects from a source.
-            strategy (str): The consolidation and ranking strategy to use.
-                            Defaults to "simple_aggregation".
-
-        Returns:
-            List[RetrievedItem]: A single, consolidated (and potentially ranked) list of RetrievedItem.
-        """
-        self.logger.info(f"Consolidating and ranking results using strategy: '{strategy}'")
-
-        consolidated_results: List[RetrievedItem] = []
-        if strategy == "simple_aggregation":
-            for source_results_list in results_collection:
-                if source_results_list: # Ensure source_results_list is not None and is iterable
-                    consolidated_results.extend(source_results_list)
-            # TODO: Implement deduplication logic (e.g., based on result IDs or content similarity)
-            # self.logger.info("Placeholder for deduplication logic.")
-
-            # TODO: Implement more sophisticated re-ranking logic.
-            # This could involve:
-            # - Using relevance scores if provided by all sources.
-            # - Applying a cross-encoder model (e.g., using self.query_llm or a dedicated re-ranker)
-            #   to re-score the top N candidates from the aggregated list.
-            # - Normalizing scores from different sources before combining.
-            # self.logger.info("Placeholder for advanced re-ranking logic.")
-        else:
-            self.logger.warning(f"Unknown consolidation strategy: '{strategy}'. Returning raw aggregated results.")
-            for source_results_list in results_collection:
-                 if source_results_list:
-                    consolidated_results.extend(source_results_list)
-
-        self.logger.info(f"Consolidated to {len(consolidated_results)} results before final ranking/deduplication.")
-        # TODO: Actual ranking based on scores, potentially using self.query_llm for cross-encoding
-        # Example: consolidated_results.sort(key=lambda item: item.score or 0, reverse=True)
-        return consolidated_results
-
-    async def retrieve(self, query: str, task_description: str = None, top_k: int = 10, filters: dict = None, retrieval_strategy: str = "all") -> RetrievalResponse:
-        """
-        Main method to retrieve relevant information based on a query.
-
-        Args:
-            query (str): The user's query.
-            task_description (str, optional): Context about the task for which information is being retrieved.
-            top_k (int): The desired number of results from each source.
-            filters (dict, optional): Filters to apply during search (e.g., metadata, date ranges).
-            retrieval_strategy (str): Defines which sources to query ("all", "vector_only", "graph_only", "keyword_only").
-
-        Returns:
-            RetrievalResponse: An object containing the retrieved items and metadata.
-        """
-        start_time = time.time()
-        self.logger.info(
-            f"Starting retrieval for query='{query}', task_description='{task_description}', "
-            f"top_k={top_k}, filters={filters}, strategy='{retrieval_strategy}'"
-        )
-        final_message = None
-
-        try:
-            # 1. Preprocessing & Embedding
-            query_embedding = await self._preprocess_and_embed_query(query, task_description)
-            if query_embedding is None:
-                self.logger.error("Failed to generate query embedding. Aborting retrieval.")
-                return RetrievalResponse(items=[], message="Failed to generate query embedding.")
-
-            # 2. Memory Interaction
-            vector_store_results: List[RetrievedItem] = []
-            graph_db_results: List[RetrievedItem] = []
-            keyword_results: List[RetrievedItem] = []
-
-            search_tasks = []
-
-            if retrieval_strategy in ["all", "vector_only"]:
-                search_tasks.append(self._search_vector_store(query_embedding, top_k=top_k, filters=filters))
-
-            if retrieval_strategy in ["all", "graph_only"]:
-                search_tasks.append(self._search_graph_db(query, task_description=task_description, top_k=top_k, filters=filters))
-
-            if retrieval_strategy in ["all", "keyword_only"]: # Assuming keyword search is part of 'all'
-                search_tasks.append(self._search_keyword(query, top_k=top_k, filters=filters))
-
-            if not search_tasks:
-                self.logger.warning(f"No search tasks identified for strategy '{retrieval_strategy}'. Returning empty response.")
-                return RetrievalResponse(items=[], message=f"No search tasks for strategy '{retrieval_strategy}'.")
-
-            # Execute searches. If 'all', potentially concurrently.
-            # For other strategies, it will be a single task.
-            self.logger.info(f"Executing {len(search_tasks)} search tasks based on strategy '{retrieval_strategy}'.")
-
-            # asyncio.gather will run them concurrently if there are multiple
-            all_source_results = await asyncio.gather(*search_tasks, return_exceptions=True)
-
-            # Process results from asyncio.gather, handling potential exceptions
-            # Each result in all_source_results should be List[RetrievedItem] or an Exception
-            processed_source_results_temp: List[Union[List[RetrievedItem], Exception]] = await asyncio.gather(*search_tasks, return_exceptions=True)
-
-            processed_source_results: List[List[RetrievedItem]] = []
-            task_error_messages = []
-            for i, res_or_exc in enumerate(processed_source_results_temp):
-                if isinstance(res_or_exc, Exception):
-                    self.logger.error(f"Search task {i} (type: {search_tasks[i].__name__ if hasattr(search_tasks[i], '__name__') else 'unknown'}) failed: {res_or_exc}")
-                    processed_source_results.append([]) # Add empty list for failed task
-                    task_error_messages.append(f"Task {i} failed: {str(res_or_exc)[:100]}.") # Truncate long errors
-                elif res_or_exc is None: # Should not happen if search methods return [] on error
-                     self.logger.warning(f"Search task {i} returned None. Using empty list.")
-                     processed_source_results.append([])
-                else: # Should be List[RetrievedItem]
-                    processed_source_results.append(res_or_exc)
-
-            if task_error_messages:
-                final_message = "Some search tasks failed. " + " ".join(task_error_messages)
-
-            # Assign results based on the strategy and order of tasks added
-            current_idx = 0
-            if retrieval_strategy in ["all", "vector_only"]:
-                if current_idx < len(processed_source_results): vector_store_results = processed_source_results[current_idx]
-                current_idx +=1
-            if retrieval_strategy in ["all", "graph_only"]:
-                if current_idx < len(processed_source_results): graph_db_results = processed_source_results[current_idx]
-                current_idx += 1
-            if retrieval_strategy in ["all", "keyword_only"]:
-                if current_idx < len(processed_source_results): keyword_results = processed_source_results[current_idx]
-                # current_idx += 1 # No more consumers after this one
-
-
-            # 3. Consolidation and Ranking
-            all_results_collection: List[List[RetrievedItem]] = [
-                vector_store_results, graph_db_results, keyword_results
-            ]
-            # Filter out any sub-lists that might be None if a search wasn't run (though current logic populates with [])
-            all_results_collection = [res_list for res_list in all_results_collection if res_list is not None]
-
-            final_items = await self._consolidate_and_rank_results(all_results_collection)
-
-            # 4. Output Formatting & Logging
-            retrieval_duration_ms = (time.time() - start_time) * 1000
-            self.logger.info(f"Retrieval completed in {retrieval_duration_ms:.2f} ms. Returning {len(final_items)} items.")
-
-            return RetrievalResponse(
-                items=final_items,
-                retrieval_time_ms=retrieval_duration_ms,
-                message=final_message if final_message else f"Successfully retrieved {len(final_items)} items."
-            )
-
-        except AttributeError as ae: # Specific error for missing methods on interfaces
-            self.logger.error(f"AttributeError during retrieval: {ae}. This might indicate a misconfigured component.")
-            return RetrievalResponse(items=[], retrieval_time_ms=(time.time() - start_time) * 1000, message=f"AttributeError: {ae}")
-        except Exception as e:
-            self.logger.error(f"Unexpected error during retrieval: {e}", exc_info=True)
-            return RetrievalResponse(items=[], retrieval_time_ms=(time.time() - start_time) * 1000, message=f"Unexpected error: {e}")
-
-
-# Example Usage (Illustrative - to be removed or moved to tests/examples)
-if __name__ == '__main__':
-    # This is placeholder code for demonstration.
-    # Actual interfaces and models would be needed.
-
-    # Mocking interfaces and models for the sake of example
-    class MockInterface:
-        def __init__(self, name):
-            self.name = name
-            self.logger = logging.getLogger(f"MockInterface.{name}")
-            self.logger.info(f"MockInterface {name} initialized.")
-
-        def search(self, query_embedding, top_k):
-            self.logger.info(f"{self.name} received search request.")
-            return [f"Result from {self.name} for query_embedding"]
-
-    class MockEmbeddingModel:
-        def __init__(self):
-            self.logger = logging.getLogger("MockEmbeddingModel")
-            self.logger.info("MockEmbeddingModel initialized.")
-
-        def embed(self, text):
-            self.logger.info(f"Embedding text: '{text}'")
-            return [0.1, 0.2, 0.3] # Dummy embedding
-
-    logging.basicConfig(level=logging.INFO)
-
-    # Instantiate mock components
-    mock_ltm = MockInterface("LTM")
-    mock_stm = MockInterface("STM")
-    mock_graphdb = MockInterface("GraphDB")
-    mock_embed_model = MockEmbeddingModel()
-
-    # Instantiate the retriever
-    retriever = LLMRetriever(
-        ltm_interface=mock_ltm,
-        stm_interface=mock_stm,
-        graphdb_interface=mock_graphdb,
-        embedding_model=mock_embed_model
-    )
-
-    retriever.logger.info("LLMRetriever instance created for example.")
-
-    # Example of how a search might be initiated (actual search method not yet implemented)
-    # query_text = "What is context kernel?"
-    # query_embedding = retriever.embedding_model.embed(query_text) # This would need an async call if using the new stubs
-    # results = retriever.search(query_embedding, top_k=5) # This would need an async call
-    # print(f"Search results: {results}")
-    print("LLMRetriever structure created. Example usage (if run directly) would show logger messages. Stubs are defined below.")
-
-# --- Stub Implementations for Dependencies ---
-
-class StubEmbeddingModel:
-    """
-    Stub implementation for an embedding model.
-    """
-    def __init__(self):
-        self.logger = logging.getLogger(__name__ + ".StubEmbeddingModel")
-        self.logger.info("StubEmbeddingModel initialized.")
-
-    async def generate_embedding(self, text: str) -> List[float]:
-        self.logger.info(f"Generating stub embedding for text: '{text[:50]}...'")
-        # Simple dynamic vector based on text length
-        vector_base = [0.1, 0.2, 0.3, 0.4, 0.5]
-        multiplier = (len(text) % 5) + 1
-        dummy_vector = [val * multiplier * 0.1 for val in vector_base * multiplier]
-        return dummy_vector[:10] # Keep it a fixed short length for simplicity
->>>>>>> 3d3fade5
 
 # Stub LTM
 class StubLTM:
-<<<<<<< HEAD
     def __init__(self, faiss_index_path: Optional[str] = None, whoosh_ix: Any = None, retriever_config: Optional[LLMRetrieverConfig] = None):
         self.logger = logging.getLogger(__name__ + ".StubLTM")
         self.faiss_index_path = faiss_index_path
@@ -532,7 +118,7 @@
 
         if np is None: raise ConfigurationError("Numpy not installed for StubLTM.")
         if faiss is None: self.logger.warning("FAISS library not installed; FAISS features disabled in StubLTM.")
-
+        
         if self.faiss_index_path and os.path.exists(self.faiss_index_path) and faiss:
             try:
                 self.index = faiss.read_index(self.faiss_index_path)
@@ -548,7 +134,7 @@
         if faiss and self.index is None and embedding:
             try: self.index = faiss.IndexIDMap2(faiss.IndexFlatL2(np.array(embedding).shape[-1]))
             except Exception as e: raise MemoryAccessError(f"FAISS index creation failed: {e}") from e
-
+        
         if faiss and self.index and embedding:
             try:
                 np_embedding = np.array(embedding, dtype=np.float32).reshape(1, -1)
@@ -664,7 +250,7 @@
                 if not os.path.exists(idx_dir): os.makedirs(idx_dir)
                 self.whoosh_ix = open_dir(idx_dir) if exists_in(idx_dir) else create_in(idx_dir, schema)
             except Exception as e: raise ConfigurationError(f"Whoosh index init failed at '{idx_dir}': {e}") from e
-
+        
         if hasattr(self.ltm, 'whoosh_ix'): self.ltm.whoosh_ix = self.whoosh_ix
         if hasattr(self.ltm, 'retriever_config'): self.ltm.retriever_config = self.retriever_config
 
@@ -683,7 +269,7 @@
         if not hasattr(self.ltm, 'search'): raise ConfigurationError("LTM interface missing 'search'.")
         try: return await self.ltm.search(query_embedding=q_embed, top_k=top_k, filters=filters)
         except Exception as e: raise MemoryAccessError(f"LTM search error: {e}") from e
-
+        
     async def _search_graph_db(self, query: str, task: Optional[str]=None, top_k: int=5, filters: Optional[Dict]=None) -> List[RetrievedItem]:
         if not hasattr(self.graph_db, 'search'): raise ConfigurationError("GraphDB interface missing 'search'.")
         try: return await self.graph_db.search(query=query, task_description=task, top_k=top_k, filters=filters)
@@ -705,7 +291,7 @@
             key = str(item.metadata.get("doc_id") or str(item.content)[:50])
             if key not in unique_results or (item.score and (unique_results[key].score is None or item.score > unique_results[key].score)): # type: ignore
                 unique_results[key] = item
-
+        
         sorted_results = sorted(unique_results.values(), key=lambda x: x.score or 0.0, reverse=True)
 
         if self.cross_encoder and sorted_results:
@@ -721,10 +307,10 @@
     async def retrieve(self, query: str, task_description: Optional[str]=None, top_k: Optional[int]=None, filters: Optional[Dict]=None, retrieval_strategy: str="all") -> RetrievalResponse:
         start_time, current_top_k = time.time(), top_k or self.retriever_config.default_top_k
         final_items, errors = [], []
-
+        
         try: q_embed = await self._preprocess_and_embed_query(query, task_description) if self.embedding_model else []
         except EmbeddingError as e: q_embed, errors = [], [f"Query embedding failed: {e}"]
-
+        
         task_error_messages: List[str] = [] # Initialize task_error_messages, was missing in original snippet for retrieve
 
         search_coros = []
@@ -735,22 +321,22 @@
         if search_coros:
             results_from_sources = await asyncio.gather(*search_coros, return_exceptions=True)
             processed_results: List[List[RetrievedItem]] = []
-            # Combine errors from asyncio.gather (e.g. direct call failures)
+            # Combine errors from asyncio.gather (e.g. direct call failures) 
             # with task_error_messages (e.g. soft errors within search methods if they didn't raise)
             all_errors = errors # Start with embedding errors
             for i, res_or_exc in enumerate(results_from_sources):
-                if isinstance(res_or_exc, Exception):
+                if isinstance(res_or_exc, Exception): 
                     all_errors.append(f"Search source {i} failed: {res_or_exc}")
-                elif res_or_exc:
+                elif res_or_exc: 
                     processed_results.append(res_or_exc) # type: ignore
-
+            
             # Add any task_error_messages that might have been populated by individual search methods
             # (though current search methods raise on error, this is for robustness if they change)
             all_errors.extend(task_error_messages)
 
-            if processed_results:
+            if processed_results: 
                 final_items = await self._consolidate_and_rank_results(query, processed_results)
-
+        
         msg = f"Retrieved {len(final_items)} items." + (f" Errors: {'; '.join(all_errors)}" if all_errors else "")
         return RetrievalResponse(items=final_items, retrieval_time_ms=(time.time()-start_time)*1000, message=msg)
 
@@ -759,154 +345,4 @@
     logging.basicConfig(level=logging.INFO)
     # Setup example configs and stubs here for a test run
     # ... (similar to previous main_test but with updated error handling in mind)
-if __name__ == '__main__': asyncio.run(main_test())
-=======
-    """
-    Stub implementation for a Long-Term Memory interface.
-    """
-    def __init__(self):
-        self.logger = logging.getLogger(__name__ + ".StubLTM")
-        self.logger.info("StubLTM initialized.")
-
-    async def search(self, query_embedding: List[float], top_k: int, filters: Optional[Dict] = None) -> List[RetrievedItem]:
-        self.logger.info(f"Performing stub LTM search with embedding (first 3 vals): {query_embedding[:3]}, top_k={top_k}, filters={filters}")
-        results = []
-        for i in range(top_k):
-            results.append(RetrievedItem(
-                content=f"LTM Result {i+1} for embedding starting with {str(query_embedding[:3])}",
-                source="ltm_stub",
-                score=round(0.9 - i*0.1, 2),
-                metadata={"doc_id": f"ltm_doc_{i+1}", "filter_applied": filters is not None}
-            ))
-        return results
-
-class StubGraphDB:
-    """
-    Stub implementation for a Graph Database interface.
-    """
-    def __init__(self):
-        self.logger = logging.getLogger(__name__ + ".StubGraphDB")
-        self.logger.info("StubGraphDB initialized.")
-
-    async def search(self, query: str, task_description: Optional[str] = None, top_k: int = 5, filters: Optional[Dict] = None) -> List[RetrievedItem]:
-        self.logger.info(f"Performing stub GraphDB search for query: '{query}', top_k={top_k}, filters={filters}, task: {task_description}")
-        results = []
-        for i in range(top_k):
-            results.append(RetrievedItem(
-                content=f"GraphDB Result {i+1} for query '{query}'",
-                source="graph_db_stub",
-                score=round(0.85 - i*0.1, 2),
-                metadata={"node_id": f"graph_node_{i+1}", "query_used": query}
-            ))
-        return results
-
-class StubQueryLLM:
-    """
-    Stub implementation for an LLM used for query manipulation and result re-ranking.
-    """
-    def __init__(self):
-        self.logger = logging.getLogger(__name__ + ".StubQueryLLM")
-        self.logger.info("StubQueryLLM initialized.")
-
-    async def expand_query(self, query: str, task_description: Optional[str] = None) -> str:
-        self.logger.info(f"Performing stub query expansion for: '{query}', task: {task_description}")
-        return f"{query} (expanded_stub)"
-
-    async def rerank_results(self, query:str, results: List[RetrievedItem]) -> List[RetrievedItem]:
-        self.logger.info(f"Performing stub re-ranking for query '{query}' on {len(results)} results.")
-        # Simple re-ranking: reverse the list and slightly adjust scores
-        reranked_results = []
-        for i, item in enumerate(reversed(results)):
-            new_score = item.score * 1.1 if item.score is not None else 0.5 # Give some score if None
-            reranked_results.append(RetrievedItem(
-                content=item.content,
-                source=item.source,
-                score=round(min(new_score, 1.0), 2), # Cap score at 1.0
-                metadata={**item.metadata, "reranked_by": "StubQueryLLM"}
-            ))
-        return reranked_results
-
-# Example of how to use the stubs (can be run with `python -m contextkernel.core_logic.llm_retriever` if structure allows)
-async def main_test():
-    # Configure basic logging for the test run
-    logging.basicConfig(
-        level=logging.INFO,
-        format='%(asctime)s - %(name)s - %(levelname)s - %(message)s'
-    )
-    logger = logging.getLogger(__name__) # Get a logger for the main_test function itself
-    logger.info("--- Running LLMRetriever with Stubs ---")
-
-    # Instantiate stubs
-    stub_embedding_model = StubEmbeddingModel()
-    stub_ltm = StubLTM()
-    stub_graph_db = StubGraphDB()
-    stub_query_llm = StubQueryLLM() # Optional, can be None
-
-    # Instantiate the retriever with stubs
-    # For STM, we can pass None or a simple mock if its interface is also defined/needed.
-    # For this test, assuming STM is not critically needed or its methods aren't called by current strategies.
-    retriever = LLMRetriever(
-        ltm_interface=stub_ltm,
-        stm_interface=None, # Requires a proper stub if STM is used in tested paths
-        graphdb_interface=stub_graph_db,
-        embedding_model=stub_embedding_model,
-        query_llm=stub_query_llm
-    )
-
-    logger.info("--- Test Case 1: 'all' strategy ---")
-    response_all = await retriever.retrieve(
-        query="What is the Context Kernel?",
-        task_description="User is asking a general question.",
-        top_k=3,
-        retrieval_strategy="all"
-    )
-    logger.info(f"Response (all): {response_all.json(indent=2)}")
-
-    logger.info("--- Test Case 2: 'vector_only' strategy ---")
-    response_vector = await retriever.retrieve(
-        query="Find similar documents to X.",
-        task_description="User wants semantic search.",
-        top_k=2,
-        retrieval_strategy="vector_only"
-    )
-    logger.info(f"Response (vector_only): {response_vector.json(indent=2)}")
-
-    logger.info("--- Test Case 3: 'graph_only' strategy ---")
-    response_graph = await retriever.retrieve(
-        query="Who is connected to Node Y?",
-        task_description="User is exploring connections.",
-        top_k=2,
-        retrieval_strategy="graph_only"
-    )
-    logger.info(f"Response (graph_only): {response_graph.json(indent=2)}")
-
-    logger.info("--- Test Case 4: Query that might not generate embedding (testing error path) ---")
-    # To test embedding failure, the stub would need a specific trigger.
-    # For now, we assume it always succeeds. If generate_embedding returned None:
-    # query_embedding = await retriever._preprocess_and_embed_query("force_error_in_embed", "")
-    # assert query_embedding is None , "Embedding should fail for this special query"
-    # response_embed_fail = await retriever.retrieve(query="force_error_in_embed", retrieval_strategy="vector_only")
-    # logger.info(f"Response (embed_fail): {response_embed_fail.json(indent=2)}")
-
-
-    # Example of using query_llm for query expansion (not directly in retrieve yet)
-    if retriever.query_llm:
-        original_query = "original query"
-        expanded = await retriever.query_llm.expand_query(original_query)
-        logger.info(f"Query expansion example: '{original_query}' -> '{expanded}'")
-
-        # Example of reranking (not directly in retrieve's main path yet for re-ranking)
-        if response_all.items:
-            reranked_items = await retriever.query_llm.rerank_results(query="What is the Context Kernel?", results=response_all.items)
-            logger.info(f"Reranking example (first item score before: {response_all.items[0].score}, after: {reranked_items[0].score if reranked_items else 'N/A'})")
-
-
-if __name__ == '__main__':
-    # Remove old mock classes as they are replaced by stubs
-    # class MockInterface: ... (removed)
-    # class MockEmbeddingModel: ... (removed)
-
-    # The old main part was just for basic instantiation.
-    # The new async main_test() provides a more comprehensive test.
-    asyncio.run(main_test())
->>>>>>> 3d3fade5
+if __name__ == '__main__': asyncio.run(main_test())